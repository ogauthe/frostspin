import numpy as np
import scipy.linalg as lg

from misc_tools.svd_tools import sparse_svd


# choices are made to make code light and fast:
# irreps are labelled by integers (non-simple groups need another class using lexsort)
# axes are grouped into either row or colum axes to define block-diagonal matrices
# coefficients are stored as dense blocks corresponding to irreps
# blocks are always sorted according to irreps
# blocks are tuple of contiguous F or C arrays (numba)


class SymmetricTensor(object):
    """
    Generic base class to deal with symmetric tensors. Defines interface that can be
    implemented as derived classes for any symmetry.

    Tensors are seen as matrices, with legs grouped into two packs, rows and columns.
    Some authorized blocks are allowed to be missing if they are 0. Such cases arises
    from a matmul call when irrep X appears on left rows and right columns but not in
    the middle representation.
    """

    _symmetry = NotImplemented

    @property
    def symmetry(self):
        return self._symmetry

    # need to define those methods to deal with symmetries
    @classmethod
    def combine_representations(cls, *reps):
        return NotImplemented

    @classmethod
    def conjugate_representation(cls, rep):
        return NotImplemented

    @classmethod
    def init_representation(cls, degen, irreps):
        return NotImplemented

    @classmethod
    def representation_dimension(cls, rep):
        return NotImplemented

    def __init__(self, axis_reps, n_leg_rows, blocks, block_irreps):
        self._axis_reps = axis_reps  # tuple of representation
        self._n_leg_rows = n_leg_rows  # int
        self._shape = tuple(self.representation_dimension(rep) for rep in axis_reps)
        self._ndim = len(axis_reps)
        self._nblocks = len(blocks)
        self._blocks = tuple(blocks)
        self._block_irreps = block_irreps
        self._ncoeff = sum(b.size for b in blocks)
        assert self._nblocks > 0
        assert 0 < n_leg_rows < self._ndim
        assert len(block_irreps) == self._nblocks
        assert sorted(block_irreps) == list(block_irreps)

    @property
    def nblocks(self):
        return self._nblocks

    @property
    def ndim(self):
        return self._ndim

    @property
    def shape(self):
        return self._shape

    @property
    def matrix_shape(self):
        return (
            np.prod(self._shape[: self._n_leg_rows]),
            np.prod(self._shape[self._n_leg_rows :]),
        )

    @property
    def dtype(self):
        return self._blocks[0].dtype

    @property
    def n_leg_rows(self):
        return self._n_leg_rows

    @property
    def ncoeff(self):
        return self._ncoeff

    @property
    def blocks(self):
        return self._blocks

    @property
    def block_irreps(self):
        return self._block_irreps

    @property
    def axis_reps(self):
        return self._axis_reps

    def copy(self):
        blocks = tuple(b.copy() for b in self._blocks)
        return type(self)(self._axis_reps, self._n_leg_rows, blocks, self._block_irreps)

    def __add__(self, other):
        assert type(other) == type(self), "Mixing incompatible types"
        assert self._shape == other._shape, "Mixing incompatible axes"
        assert self._n_row_legs == other._n_row_legs, "Mixing incompatible fusion trees"
        blocks = tuple(b1 + b2 for (b1, b2) in zip(self._blocks, other._blocks))
        return type(self)(self._axis_reps, self._n_leg_rows, blocks, self._block_irreps)

    def __sub__(self, other):
        assert type(other) == type(self), "Mixing incompatible types"
        assert self._shape == other._shape, "Mixing incompatible axes"
        assert self._n_row_legs == other._n_row_legs, "Mixing incompatible fusion trees"
        blocks = tuple(b1 - b2 for (b1, b2) in zip(self._blocks, other._blocks))
        return type(self)(self._axis_reps, self._n_leg_rows, blocks, self._block_irreps)

    def __mul__(self, x):
        assert np.isscalar(x) or x.size == 1
        blocks = tuple(x * b for b in self._blocks)
        return type(self)(self._axis_reps, self._n_leg_rows, blocks, self._block_irreps)

    def __rmul__(self, x):
        return self * x

    def __truediv__(self, x):
        return self * (1.0 / x)

    def __rtruediv__(self, x):
        return self * (1.0 / x)

    def __neg__(self):
        blocks = tuple(-b for b in self._blocks)
        return type(self)(self._axis_reps, self._n_leg_rows, blocks, self._block_irreps)

    def __imul__(self, x):
        for b in self._blocks:
            b *= x

    def __itruediv__(self, x):
        for b in self._blocks:
            b /= x

    def get_row_representation(self):
        return self.combine_representations(*self._axis_reps[: self._n_leg_rows])

    def get_column_representation(self):
        return self.combine_representations(*self._axis_reps[self._n_leg_rows :])

    def is_heterogeneous(self):
        # blocks may be a numba heterogeneous tuple because a size 1 matrix stays
        # C-contiguous after tranpose and will be cast to numba array(float64, 2d, C),
        # while any larger matrix will be cast to array(float64, 2d, F).
        # see https://github.com/numba/numba/issues/5967
        c_contiguous = [b.flags.c_contiguous for b in self._blocks]
        return min(c_contiguous) ^ max(c_contiguous)

    # symmetry-specific methods with fixed signature
    def toarray(self):
        return NotImplemented

    def norm(self):
        """
        Tensor Frobenius norm.
        """
        return NotImplemented

    @property
    def T(self):
        """
        Matrix transpose operation, swapping rows and columns. Internal structure and
        and leg merging are not affected: each block is just transposed. Block irreps
        are conjugate, which may change block order.
        """
        # Transpose the matrix representation of the tensor, ie swap rows and columns
        # and transpose diagonal blocks, without any data move or copy. Irreps need to
        # be conjugate since row (bra) and columns (ket) are swapped. Since irreps are
        # just integers, conjugation is group-specific and cannot be implemented here.
        return NotImplemented

    def conjugate(self):
        """
        Complex conjugate operation. Block values are conjugate, block_irreps are also
        conjugate according to group rules. Internal structure is not affected, however
        block order may change.
        """
        return NotImplemented

    @property
    def H(self):
        """
        Hermitian conjugate operation, swapping rows and columns and conjugating blocks.
        block_irreps and block order are not affected.
        """
        # block_irreps are conjugate both in T and conj: no change
        nlr = self._ndim - self._n_leg_rows
        blocks = tuple(b.T.conj() for b in self._blocks)
        axis_reps = tuple(self._axis_reps[i] for i in range(-nlr, self._n_leg_rows))
        return type(self)(axis_reps, nlr, blocks, self._block_irreps)

    def permutate(self, row_axes, col_axes):  # signature != ndarray.transpose
        """
        Permutate axes, changing tensor structure.
        """
        return NotImplemented

    def __matmul__(self, other):
        """
        Tensor dot operation between two tensors with compatible internal structure.
        Left hand term column axes all are contracted with right hand term row axes.
        """
        # do not construct empty blocks: those will be missing TODO: change this
        assert self._shape[self._n_leg_rows :] == other._shape[: other._n_leg_rows]
        assert all(
            np.asanyarray(r1 == r2).all()
            for (r1, r2) in zip(self._axis_reps[self._n_leg_rows :], other._axis_reps)
        )

        i1 = 0
        i2 = 0
        blocks = []
        block_irreps = []
        while i1 < self._nblocks and i2 < other._nblocks:
            if self._block_irreps[i1] == other._block_irreps[i2]:
                blocks.append(self._blocks[i1] @ other._blocks[i2])
                block_irreps.append(self._block_irreps[i1])
                i1 += 1
                i2 += 1
            elif self._block_irreps[i1] < other._block_irreps[i2]:
                i1 += 1
            else:
                i2 += 1

        block_irreps = np.array(block_irreps)
        axis_reps = (
            self._axis_reps[: self._n_leg_rows] + other._axis_reps[other._n_leg_rows :]
        )
        return type(self)(axis_reps, self._n_leg_rows, blocks, block_irreps)

    def svd(self, cut=np.inf, rcutoff=0.0):
        """
        Compute block-wise SVD of self and keep only cut largest singular values. Do not
        truncate if cut is not provided. Keep only values larger than rcutoff * max(sv).
        """
        # TODO: use find_chi_largest from master
        block_u = [None] * self._nblocks
        block_s = [None] * self._nblocks
        block_v = [None] * self._nblocks
        block_max_vals = np.empty(self._nblocks)
        for bi, b in enumerate(self._blocks):
            if min(b.shape) < 3 * cut:  # dense svd for small blocks
                try:
                    block_u[bi], block_s[bi], block_v[bi] = lg.svd(
                        b, full_matrices=False, check_finite=False
                    )
                except lg.LinAlgError as err:
                    print("Error in scipy dense SVD:", err)
                    block_u[bi], block_s[bi], block_v[bi] = lg.svd(
                        b, full_matrices=False, check_finite=False, driver="gesvd"
                    )
            else:
                block_u[bi], block_s[bi], block_v[bi] = sparse_svd(b, k=cut)
            block_max_vals[bi] = block_s[bi][0]

        cutoff = block_max_vals.max() * rcutoff  # cannot be set before 1st loop
        block_cuts = [0] * self._nblocks
        if cut == np.inf:
            if rcutoff > 0.0:  # remove values smaller than cutoff
                for bi, bs in enumerate(block_s):
                    keep = (bs > cutoff).nonzero()[0]
                    if keep.size:
                        block_cuts[bi] = keep[-1] + 1
            else:
                block_cuts = [b.size for b in block_s]
        else:  # Assume number of blocks is small, block_max_val is never sorted
            k = 0  # and elements are compared at each iteration
            while k < cut:
                bi = block_max_vals.argmax()
                if block_max_vals[bi] < cutoff:
                    break
                block_cuts[bi] += 1
                if block_cuts[bi] < block_s[bi].size:
                    block_max_vals[bi] = block_s[bi][block_cuts[bi]]
                else:
                    block_max_vals[bi] = -1.0  # in case cutoff = 0
                k += 1

        s = []
        mid_irreps = []
        for bi in reversed(range(self._nblocks)):  # reversed to del
            if block_cuts[bi]:
                block_u[bi] = block_u[bi][:, : block_cuts[bi]]
                s.extend(block_s[bi][: block_cuts[bi]][::-1])
                block_v[bi] = block_v[bi][: block_cuts[bi]]
                mid_irreps.append(self._block_irreps[bi])
            else:  # do not keep empty matrices
                del block_u[bi]
                del block_v[bi]

        mid_irreps = tuple(mid_irreps[::-1])
        mid_rep = self._symmetry(block_cuts, mid_irreps)
        rep_u = self._axis_reps[: self._n_leg_rows] + (mid_rep,)
        rep_v = (mid_rep,) + self._axis_reps[self._n_leg_rows :]

        U = type(self)(rep_u, self._n_leg_rows, block_u, mid_rep.irreps)
        V = type(self)(rep_v, 1, block_v, mid_rep.irreps)
        s = np.array(s[::-1])  # cancel reversed in truncation loop
<<<<<<< HEAD
        return U, s, V


class AsymmetricTensor(SymmetricTensor):
    """
    Tensor with no symmetry, mostly for debug and benchmarks purposes.
    """

    # not a subclass of AbelianSymmetricTensor
    # representation is just an integer corresponding to the dimension
    _symmetry = "{e}"
    _irrep = np.zeros((1,), dtype=np.int8)

    @classmethod
    def combine_representations(cls, *reps):
        return np.prod([r for r in reps])

    @classmethod
    def conjugate_representation(cls, rep):
        return rep

    @classmethod
    def init_representation(cls, degen, irreps):
        return degen

    @classmethod
    def representation_dimension(cls, rep):
        return rep

    @classmethod
    def from_array(cls, arr, n_leg_rows):
        matrix_shape = (
            np.prod(arr.shape[:n_leg_rows]),
            np.prod(arr.shape[n_leg_rows:]),
        )
        block = arr.reshape(matrix_shape)
        return cls(arr.shape, n_leg_rows, (block,), cls._irrep)

    def toarray(self):
        return self._blocks[0].reshape(self._shape)

    def permutate(self, row_axes, col_axes):
        arr = self._blocks[0].reshape(self._shape).transpose(row_axes + col_axes)
        return AsymmetricTensor.from_array(arr, len(row_axes))

    @property
    def T(self):
        return AsymmetricTensor(
            self._axis_reps[self._n_leg_rows :] + self._axis_reps[: self._n_leg_rows],
            self._ndim - self._n_leg_rows,
            (self._blocks[0].T,),
            self._irrep,
        )

    def conjugate(self):
        blocks = (self._blocks[0].conj(),)
        return AsymmetricTensor(self._axis_reps, self._n_leg_rows, blocks, self._irrep)

    def norm(self):
        return lg.norm(self._blocks[0])


@numba.njit(parallel=True)
def fill_block(M, ri, ci):
    m = np.empty((ri.size, ci.size), dtype=M.dtype)
    for i in numba.prange(ri.size):
        for j in numba.prange(ci.size):
            m[i, j] = M[ri[i], ci[j]]
    return m


@numba.njit
def numba_reduce_to_blocks(M, row_irreps, col_irreps):
    row_sort = row_irreps.argsort(kind="mergesort")
    sorted_row_irreps = row_irreps[row_sort]
    row_blocks = (
        [0]
        + list((sorted_row_irreps[:-1] != sorted_row_irreps[1:]).nonzero()[0] + 1)
        + [row_irreps.size]
    )
    blocks = []
    block_irreps = []
    for rbi in range(len(row_blocks) - 1):  # order matters: cannot parallelize
        # actually parallelization is possible: init blocks and block_irreps with size
        # len(row_blocks) - 1, parallelize loop and drop empty blocks at the end
        # currently this function is too fast for any reliable benchmark => irrelevant
        ci = (col_irreps == sorted_row_irreps[row_blocks[rbi]]).nonzero()[0]
        if ci.size:
            ri = row_sort[row_blocks[rbi] : row_blocks[rbi + 1]]
            m = fill_block(M, ri, ci)  # parallel
            blocks.append(m)
            block_irreps.append(sorted_row_irreps[row_blocks[rbi]])
    block_irreps = np.array(block_irreps)
    return blocks, block_irreps


@numba.njit
def heterogeneous_blocks_to_array(M, blocks, block_irreps, row_irreps, col_irreps):
    # tedious dealing with heterogeneous tuple: cannot parallelize, enum or getitem
    bi = 0
    for b in literal_unroll(blocks):
        row_indices = (row_irreps == block_irreps[bi]).nonzero()[0]
        col_indices = (col_irreps == block_irreps[bi]).nonzero()[0]
        for i, ri in enumerate(row_indices):
            for j, cj in enumerate(col_indices):
                M[ri, cj] = b[i, j]
        bi += 1


@numba.njit(parallel=True)
def homogeneous_blocks_to_array(M, blocks, block_irreps, row_irreps, col_irreps):
    # when blocks is homogeneous, loops are simple and can be parallelized
    for bi in numba.prange(len(blocks)):
        row_indices = (row_irreps == block_irreps[bi]).nonzero()[0]
        col_indices = (col_irreps == block_irreps[bi]).nonzero()[0]
        for i in numba.prange(row_indices.size):
            for j in numba.prange(col_indices.size):
                M[row_indices[i], col_indices[j]] = blocks[bi][i, j]


@numba.njit(parallel=True)
def fill_transpose(aflat, row_indices, col_indices):
    m = np.empty((row_indices.size, col_indices.size), dtype=aflat.dtype)
    for i in numba.prange(row_indices.size):
        for j in numba.prange(col_indices.size):
            m[i, j] = aflat[row_indices[i] + col_indices[j]]
    return m


@numba.njit
def numba_get_indices(irreps):
    unique_irreps = [irreps[0]]  # crash if irreps.size = 0. Should not happen.
    irrep_count = [0]
    block_indices = np.empty(irreps.shape, dtype=np.int64)
    irrep_blocks = np.empty(irreps.shape, dtype=np.int64)
    for i in range(irreps.size):
        try:
            ind = unique_irreps.index(irreps[i])
        except Exception:  # numba exception matching is limited to <class 'Exception'>
            ind = len(unique_irreps)
            unique_irreps.append(irreps[i])
            irrep_count.append(0)
        block_indices[i] = irrep_count[ind]
        irrep_count[ind] += 1
        irrep_blocks[i] = ind
    unique_irreps = np.array(unique_irreps)
    irrep_count = np.array(irrep_count)
    # unique_irreps is NOT sorted to avoid a 2nd loop on irrep_blocks
    return unique_irreps, irrep_count, block_indices, irrep_blocks


def get_indices(irreps):
    perm = irreps.argsort(kind="stable")
    sorted_irreps = irreps[perm]
    block_bounds = [
        0,
        *((sorted_irreps[:-1] != sorted_irreps[1:]).nonzero()[0] + 1),
        irreps.size,
    ]
    n = len(block_bounds) - 1
    unique_irreps = np.empty((n,), dtype=np.int8)
    irrep_count = np.empty((n,), dtype=int)
    block_indices = np.empty(irreps.shape, dtype=int)
    irrep_blocks = np.empty(irreps.shape, dtype=int)
    for i in range(n):
        unique_irreps[i] = sorted_irreps[block_bounds[i]]
        irrep_count[i] = block_bounds[i + 1] - block_bounds[i]
        block_indices[block_bounds[i] : block_bounds[i + 1]] = np.arange(irrep_count[i])
        irrep_blocks[block_bounds[i] : block_bounds[i + 1]] = i
    inv_perm = perm.argsort()
    block_indices = block_indices[inv_perm]
    irrep_blocks = irrep_blocks[inv_perm]
    return unique_irreps, irrep_count, block_indices, irrep_blocks


@numba.njit(parallel=True)
def numba_abelian_transpose(
    old_shape,
    old_blocks,
    old_block_irreps,
    old_row_irreps,
    old_col_irreps,
    old_n_leg_rows,
    axes,
    new_row_irreps,
    new_col_irreps,
):
    """
    Construct new irrep blocks after permutation.

    Parameters
    ----------
    old_shape : (ndim,) integer ndarray
        Tensor shape before transpose.
    old_blocks : tuple of onb matrices
        Reduced blocks before transpose.
    old_block_irreps : (onb,) int8 ndarray
        Block irreps before transpose.
    old_row_irreps : (old_nrows,) int8 ndarray
        Row irreps before transpose.
    old_col_irreps : (old_ncols,) int8 ndarray
        Column irreps before transpose.
    old_n_leg_rows : int
        Number of axes to concatenate to obtain old rows.
    axes : tuple of ndim integers
        Axes permutation.
    new_row_irreps : (new_nrows,) int8 ndarray
        Row irreps after transpose.
    new_col_irreps : (new_ncols,) int8 ndarray
        Column irreps after transpose.

    Returns
    -------
    blocks : tuple of nnb matrices
        Reduced blocks after transpose.
    block_irreps : (nnb,) int8 ndarray
        Block irreps after transpose.

    Note that old_shape is a ndarray and not a tuple.
    """
    ###################################################################################
    # Loop on old blocks, for each coeff, find new index, new irrep block and copy data.
    #
    # To do this, reduce each index to a flat index and use strides to obtain new flat
    # index, then new row and new column. From new row, get new irrep block, then index
    # of new row and new column in irrep block is needed.
    #
    # What we actually need is:
    # new_row_block_indices: array of indices, size new_row_irreps.size
    #     index of new irrep block of each new row.
    # block_rows: array of index, size new_row_irreps.size
    #     index of each new row within its irrep block
    # block_cols: array of index, size new_col_irreps.size
    #     index of each new col within its irrep block
    # new_blocks: list of arrays with accurate shape
    #
    # it would be pretty similar to loop on new blocks and indices, get old indices and
    # copy old value, but it requires all old blocks to exist. This may not be true with
    # current matmul implementation.
    ###################################################################################

    # 1) construct strides before and after transpose for rows and cols
    # things are much simpler with old_shape as np.array
    ndim = old_shape.size
    rstrides1 = np.ones((old_n_leg_rows,), dtype=np.int64)
    rstrides1[1:] = old_shape[old_n_leg_rows - 1 : 0 : -1]
    rstrides1 = rstrides1.cumprod()[::-1].copy()
    rmod = old_shape[:old_n_leg_rows]

    cstrides1 = np.ones((ndim - old_n_leg_rows,), dtype=np.int64)
    cstrides1[1:] = old_shape[-1:old_n_leg_rows:-1]
    cstrides1 = cstrides1.cumprod()[::-1].copy()
    cmod = old_shape[old_n_leg_rows:]

    new_strides = np.ones(ndim, dtype=np.int64)
    for i in range(ndim - 1, 0, -1):
        new_strides[axes[i - 1]] = new_strides[axes[i]] * old_shape[axes[i]]
    rstrides2 = new_strides[:old_n_leg_rows]
    cstrides2 = new_strides[old_n_leg_rows:]

    # 2) find unique irreps in rows and relate them to blocks and indices.
    (
        unique_row_irreps,
        row_irrep_count,
        block_rows,
        new_row_block_indices,
    ) = numba_get_indices(new_row_irreps)
    block_cols = np.empty((new_col_irreps.size,), dtype=np.int64)
    new_blocks = [np.zeros((0, 0)) for i in range(unique_row_irreps.size)]

    # 3) initialize block sizes. Non-existing blocks stay zero-sized
    # we need to keep all irrep blocks including empty ones (=no column) so that
    # new_row_block_indices still refers to the accurate block.
    # We need to initialize to zero and not to empty because of possibly missing old
    # block.
    # >> other possibility: contiguous array data of size ncoeff, new_blocks information
    # set with strides. Then new_blocks = [data[i:j].reshape(m,n)]
    for i in numba.prange(unique_row_irreps.size):  # maybe no parallel actually better
        irr_indices = (new_col_irreps == unique_row_irreps[i]).nonzero()[0]
        block_cols[irr_indices] = np.arange(irr_indices.size)
        new_blocks[i] = np.zeros((row_irrep_count[i], irr_indices.size))

    # 4) copy all coeff from all blocks to new destination
    for bi in numba.prange(old_block_irreps.size):
        ori = (old_row_irreps == old_block_irreps[bi]).nonzero()[0].reshape(-1, 1)
        ori = (ori // rstrides1 % rmod * rstrides2).sum(axis=1)
        oci = (old_col_irreps == old_block_irreps[bi]).nonzero()[0].reshape(-1, 1)
        oci = (oci // cstrides1 % cmod * cstrides2).sum(axis=1)
        # ori and oci cannot be empty since old irrep block exists
        for i in numba.prange(ori.size):
            for j in numba.prange(oci.size):
                # nr and nc depend on both ori[i] and oci[j], but they appear several
                # times, in this block as well as in others.
                nr, nc = divmod(ori[i] + oci[j], new_col_irreps.size)
                new_bi = new_row_block_indices[nr]
                new_row_index = block_rows[nr]
                new_col_index = block_cols[nc]
                new_blocks[new_bi][new_row_index, new_col_index] = old_blocks[bi][i, j]

    # 5) drop empty blocks, we do not need new_row_block_indices anymore
    blocks = []
    block_irreps = []
    for i in unique_row_irreps.argsort():  # numba_get_indices returns unsorted
        if new_blocks[i].size:
            blocks.append(new_blocks[i])
            block_irreps.append(unique_row_irreps[i])

    block_irreps = np.array(block_irreps)
    return blocks, block_irreps


class AbelianSymmetricTensor(SymmetricTensor):
    # representation is a np.int8 1D array (may change for product groups)
    @classmethod
    def representation_dimension(cls, rep):
        return rep.shape[0]

    @classmethod
    def init_representation(cls, degen, irreps):
        rep = np.empty((degen.sum(),), dtype=np.int8)
        k = 0
        for (d, irr) in zip(degen, irreps):
            rep[k : k + d] = irr
            k += d
        return rep

    @classmethod
    def from_array(cls, arr, axis_reps, n_leg_rows, conjugate_columns=True):
        assert arr.shape == tuple(
            cls.representation_dimension(rep) for rep in axis_reps
        )
        row_axis_reps = axis_reps[:n_leg_rows]
        if conjugate_columns:
            col_axis_reps = tuple(
                cls.conjugate_representation(r) for r in axis_reps[n_leg_rows:]
            )
        else:
            col_axis_reps = axis_reps[n_leg_rows:]
        row_irreps = cls.combine_representations(*row_axis_reps)
        col_irreps = cls.combine_representations(*col_axis_reps)
        # requires copy if arr is not contiguous TODO test and avoid copy if not
        M = arr.reshape(row_irreps.size, col_irreps.size)
        blocks, block_irreps = numba_reduce_to_blocks(M, row_irreps, col_irreps)
        return cls(row_axis_reps + col_axis_reps, n_leg_rows, blocks, block_irreps)

    def toarray(self):
        row_irreps = self.combine_representations(*self._axis_reps[: self._n_leg_rows])
        col_irreps = self.combine_representations(*self._axis_reps[self._n_leg_rows :])
        M = np.zeros(self.matrix_shape, dtype=self.dtype)
        if self.is_heterogeneous():  # TODO treat separatly size 1 + call homogeneous
            heterogeneous_blocks_to_array(
                M, self._blocks, self._block_irreps, row_irreps, col_irreps
            )
        else:
            homogeneous_blocks_to_array(
                M, self._blocks, self._block_irreps, row_irreps, col_irreps
            )
        return M.reshape(self._shape)

    def permutate(self, row_axes, col_axes):
        # it is more convenient to deal woth 1 tuple of axes and use 1 int to
        # split it into rows and columns internally (is it?)
        # but the interface is much simpler with 2 tuples.
        axes = tuple(row_axes) + tuple(col_axes)
        n_leg_rows = len(row_axes)
        t = tuple(range(self._ndim))
        assert sorted(axes) == list(t)
        if n_leg_rows == self._n_leg_rows and axes == t:
            return self

        if (
            n_leg_rows == self._ndim - self._n_leg_rows
            and axes == t[self._n_leg_rows :] + t[: self._n_leg_rows]
        ):
            return self.T

        if self.is_heterogeneous():
            axesT = tuple((ax - self._n_leg_rows) % self._ndim for ax in axes)
            return self.T.permutate(axesT[:n_leg_rows], axesT[n_leg_rows:])

        axis_reps = []
        for i, ax in enumerate(axes):
            if (i < n_leg_rows) ^ (ax < self._n_leg_rows):
                axis_reps.append(self.conjugate_representation(self._axis_reps[ax]))
            else:
                axis_reps.append(self._axis_reps[ax])
        axis_reps = tuple(axis_reps)
        old_row_irreps = self.get_row_representation()
        old_col_irreps = self.get_column_representation()
        new_row_irreps = self.combine_representations(*axis_reps[:n_leg_rows])
        new_col_irreps = self.combine_representations(*axis_reps[n_leg_rows:])
        blocks, block_irreps = numba_abelian_transpose(
            np.array(self._shape),
            self._blocks,
            self._block_irreps,
            old_row_irreps,
            old_col_irreps,
            self._n_leg_rows,
            axes,
            new_row_irreps,
            new_col_irreps,
        )
        return type(self)(axis_reps, n_leg_rows, blocks, block_irreps)

    @property
    def T(self):
        n_legs = self._ndim - self._n_leg_rows
        conj_irreps = self.conjugate_representation(self._block_irreps)  # abelian only
        so = conj_irreps.argsort()
        block_irreps = conj_irreps[so]
        blocks = tuple(self._blocks[i].T for i in so)
        axis_reps = tuple(
            self.conjugate_representation(self._axis_reps[i])
            for i in range(-n_legs, self._n_leg_rows)
        )
        return type(self)(axis_reps, n_legs, blocks, block_irreps)

    def conjugate(self):
        conj_irreps = self.conjugate_representation(self._block_irreps)  # abelian only
        so = conj_irreps.argsort()
        block_irreps = conj_irreps[so]
        blocks = tuple(self._blocks[i].conj() for i in so)
        axis_reps = tuple(self.conjugate_representation(r) for r in self._axis_reps)
        return type(self)(axis_reps, self._n_leg_rows, blocks, block_irreps)

    def norm(self):
        return np.sqrt(sum(lg.norm(b) ** 2 for b in self._blocks))


@numba.njit
def numba_combine_U1(*reps):
    combined = reps[0]
    for r in reps[1:]:
        combined = (combined.reshape(-1, 1) + r).ravel()
    return combined


class U1_SymmetricTensor(AbelianSymmetricTensor):
    _symmetry = "U(1)"

    @classmethod
    def combine_representations(cls, *reps):
        if len(reps) > 1:  # numba issues 7245
            return numba_combine_U1(*reps)
        return reps[0]

    @classmethod
    def conjugate_representation(cls, rep):
        return -rep
=======
        return U, s, V
>>>>>>> faa068c5
<|MERGE_RESOLUTION|>--- conflicted
+++ resolved
@@ -311,456 +311,4 @@
         U = type(self)(rep_u, self._n_leg_rows, block_u, mid_rep.irreps)
         V = type(self)(rep_v, 1, block_v, mid_rep.irreps)
         s = np.array(s[::-1])  # cancel reversed in truncation loop
-<<<<<<< HEAD
-        return U, s, V
-
-
-class AsymmetricTensor(SymmetricTensor):
-    """
-    Tensor with no symmetry, mostly for debug and benchmarks purposes.
-    """
-
-    # not a subclass of AbelianSymmetricTensor
-    # representation is just an integer corresponding to the dimension
-    _symmetry = "{e}"
-    _irrep = np.zeros((1,), dtype=np.int8)
-
-    @classmethod
-    def combine_representations(cls, *reps):
-        return np.prod([r for r in reps])
-
-    @classmethod
-    def conjugate_representation(cls, rep):
-        return rep
-
-    @classmethod
-    def init_representation(cls, degen, irreps):
-        return degen
-
-    @classmethod
-    def representation_dimension(cls, rep):
-        return rep
-
-    @classmethod
-    def from_array(cls, arr, n_leg_rows):
-        matrix_shape = (
-            np.prod(arr.shape[:n_leg_rows]),
-            np.prod(arr.shape[n_leg_rows:]),
-        )
-        block = arr.reshape(matrix_shape)
-        return cls(arr.shape, n_leg_rows, (block,), cls._irrep)
-
-    def toarray(self):
-        return self._blocks[0].reshape(self._shape)
-
-    def permutate(self, row_axes, col_axes):
-        arr = self._blocks[0].reshape(self._shape).transpose(row_axes + col_axes)
-        return AsymmetricTensor.from_array(arr, len(row_axes))
-
-    @property
-    def T(self):
-        return AsymmetricTensor(
-            self._axis_reps[self._n_leg_rows :] + self._axis_reps[: self._n_leg_rows],
-            self._ndim - self._n_leg_rows,
-            (self._blocks[0].T,),
-            self._irrep,
-        )
-
-    def conjugate(self):
-        blocks = (self._blocks[0].conj(),)
-        return AsymmetricTensor(self._axis_reps, self._n_leg_rows, blocks, self._irrep)
-
-    def norm(self):
-        return lg.norm(self._blocks[0])
-
-
-@numba.njit(parallel=True)
-def fill_block(M, ri, ci):
-    m = np.empty((ri.size, ci.size), dtype=M.dtype)
-    for i in numba.prange(ri.size):
-        for j in numba.prange(ci.size):
-            m[i, j] = M[ri[i], ci[j]]
-    return m
-
-
-@numba.njit
-def numba_reduce_to_blocks(M, row_irreps, col_irreps):
-    row_sort = row_irreps.argsort(kind="mergesort")
-    sorted_row_irreps = row_irreps[row_sort]
-    row_blocks = (
-        [0]
-        + list((sorted_row_irreps[:-1] != sorted_row_irreps[1:]).nonzero()[0] + 1)
-        + [row_irreps.size]
-    )
-    blocks = []
-    block_irreps = []
-    for rbi in range(len(row_blocks) - 1):  # order matters: cannot parallelize
-        # actually parallelization is possible: init blocks and block_irreps with size
-        # len(row_blocks) - 1, parallelize loop and drop empty blocks at the end
-        # currently this function is too fast for any reliable benchmark => irrelevant
-        ci = (col_irreps == sorted_row_irreps[row_blocks[rbi]]).nonzero()[0]
-        if ci.size:
-            ri = row_sort[row_blocks[rbi] : row_blocks[rbi + 1]]
-            m = fill_block(M, ri, ci)  # parallel
-            blocks.append(m)
-            block_irreps.append(sorted_row_irreps[row_blocks[rbi]])
-    block_irreps = np.array(block_irreps)
-    return blocks, block_irreps
-
-
-@numba.njit
-def heterogeneous_blocks_to_array(M, blocks, block_irreps, row_irreps, col_irreps):
-    # tedious dealing with heterogeneous tuple: cannot parallelize, enum or getitem
-    bi = 0
-    for b in literal_unroll(blocks):
-        row_indices = (row_irreps == block_irreps[bi]).nonzero()[0]
-        col_indices = (col_irreps == block_irreps[bi]).nonzero()[0]
-        for i, ri in enumerate(row_indices):
-            for j, cj in enumerate(col_indices):
-                M[ri, cj] = b[i, j]
-        bi += 1
-
-
-@numba.njit(parallel=True)
-def homogeneous_blocks_to_array(M, blocks, block_irreps, row_irreps, col_irreps):
-    # when blocks is homogeneous, loops are simple and can be parallelized
-    for bi in numba.prange(len(blocks)):
-        row_indices = (row_irreps == block_irreps[bi]).nonzero()[0]
-        col_indices = (col_irreps == block_irreps[bi]).nonzero()[0]
-        for i in numba.prange(row_indices.size):
-            for j in numba.prange(col_indices.size):
-                M[row_indices[i], col_indices[j]] = blocks[bi][i, j]
-
-
-@numba.njit(parallel=True)
-def fill_transpose(aflat, row_indices, col_indices):
-    m = np.empty((row_indices.size, col_indices.size), dtype=aflat.dtype)
-    for i in numba.prange(row_indices.size):
-        for j in numba.prange(col_indices.size):
-            m[i, j] = aflat[row_indices[i] + col_indices[j]]
-    return m
-
-
-@numba.njit
-def numba_get_indices(irreps):
-    unique_irreps = [irreps[0]]  # crash if irreps.size = 0. Should not happen.
-    irrep_count = [0]
-    block_indices = np.empty(irreps.shape, dtype=np.int64)
-    irrep_blocks = np.empty(irreps.shape, dtype=np.int64)
-    for i in range(irreps.size):
-        try:
-            ind = unique_irreps.index(irreps[i])
-        except Exception:  # numba exception matching is limited to <class 'Exception'>
-            ind = len(unique_irreps)
-            unique_irreps.append(irreps[i])
-            irrep_count.append(0)
-        block_indices[i] = irrep_count[ind]
-        irrep_count[ind] += 1
-        irrep_blocks[i] = ind
-    unique_irreps = np.array(unique_irreps)
-    irrep_count = np.array(irrep_count)
-    # unique_irreps is NOT sorted to avoid a 2nd loop on irrep_blocks
-    return unique_irreps, irrep_count, block_indices, irrep_blocks
-
-
-def get_indices(irreps):
-    perm = irreps.argsort(kind="stable")
-    sorted_irreps = irreps[perm]
-    block_bounds = [
-        0,
-        *((sorted_irreps[:-1] != sorted_irreps[1:]).nonzero()[0] + 1),
-        irreps.size,
-    ]
-    n = len(block_bounds) - 1
-    unique_irreps = np.empty((n,), dtype=np.int8)
-    irrep_count = np.empty((n,), dtype=int)
-    block_indices = np.empty(irreps.shape, dtype=int)
-    irrep_blocks = np.empty(irreps.shape, dtype=int)
-    for i in range(n):
-        unique_irreps[i] = sorted_irreps[block_bounds[i]]
-        irrep_count[i] = block_bounds[i + 1] - block_bounds[i]
-        block_indices[block_bounds[i] : block_bounds[i + 1]] = np.arange(irrep_count[i])
-        irrep_blocks[block_bounds[i] : block_bounds[i + 1]] = i
-    inv_perm = perm.argsort()
-    block_indices = block_indices[inv_perm]
-    irrep_blocks = irrep_blocks[inv_perm]
-    return unique_irreps, irrep_count, block_indices, irrep_blocks
-
-
-@numba.njit(parallel=True)
-def numba_abelian_transpose(
-    old_shape,
-    old_blocks,
-    old_block_irreps,
-    old_row_irreps,
-    old_col_irreps,
-    old_n_leg_rows,
-    axes,
-    new_row_irreps,
-    new_col_irreps,
-):
-    """
-    Construct new irrep blocks after permutation.
-
-    Parameters
-    ----------
-    old_shape : (ndim,) integer ndarray
-        Tensor shape before transpose.
-    old_blocks : tuple of onb matrices
-        Reduced blocks before transpose.
-    old_block_irreps : (onb,) int8 ndarray
-        Block irreps before transpose.
-    old_row_irreps : (old_nrows,) int8 ndarray
-        Row irreps before transpose.
-    old_col_irreps : (old_ncols,) int8 ndarray
-        Column irreps before transpose.
-    old_n_leg_rows : int
-        Number of axes to concatenate to obtain old rows.
-    axes : tuple of ndim integers
-        Axes permutation.
-    new_row_irreps : (new_nrows,) int8 ndarray
-        Row irreps after transpose.
-    new_col_irreps : (new_ncols,) int8 ndarray
-        Column irreps after transpose.
-
-    Returns
-    -------
-    blocks : tuple of nnb matrices
-        Reduced blocks after transpose.
-    block_irreps : (nnb,) int8 ndarray
-        Block irreps after transpose.
-
-    Note that old_shape is a ndarray and not a tuple.
-    """
-    ###################################################################################
-    # Loop on old blocks, for each coeff, find new index, new irrep block and copy data.
-    #
-    # To do this, reduce each index to a flat index and use strides to obtain new flat
-    # index, then new row and new column. From new row, get new irrep block, then index
-    # of new row and new column in irrep block is needed.
-    #
-    # What we actually need is:
-    # new_row_block_indices: array of indices, size new_row_irreps.size
-    #     index of new irrep block of each new row.
-    # block_rows: array of index, size new_row_irreps.size
-    #     index of each new row within its irrep block
-    # block_cols: array of index, size new_col_irreps.size
-    #     index of each new col within its irrep block
-    # new_blocks: list of arrays with accurate shape
-    #
-    # it would be pretty similar to loop on new blocks and indices, get old indices and
-    # copy old value, but it requires all old blocks to exist. This may not be true with
-    # current matmul implementation.
-    ###################################################################################
-
-    # 1) construct strides before and after transpose for rows and cols
-    # things are much simpler with old_shape as np.array
-    ndim = old_shape.size
-    rstrides1 = np.ones((old_n_leg_rows,), dtype=np.int64)
-    rstrides1[1:] = old_shape[old_n_leg_rows - 1 : 0 : -1]
-    rstrides1 = rstrides1.cumprod()[::-1].copy()
-    rmod = old_shape[:old_n_leg_rows]
-
-    cstrides1 = np.ones((ndim - old_n_leg_rows,), dtype=np.int64)
-    cstrides1[1:] = old_shape[-1:old_n_leg_rows:-1]
-    cstrides1 = cstrides1.cumprod()[::-1].copy()
-    cmod = old_shape[old_n_leg_rows:]
-
-    new_strides = np.ones(ndim, dtype=np.int64)
-    for i in range(ndim - 1, 0, -1):
-        new_strides[axes[i - 1]] = new_strides[axes[i]] * old_shape[axes[i]]
-    rstrides2 = new_strides[:old_n_leg_rows]
-    cstrides2 = new_strides[old_n_leg_rows:]
-
-    # 2) find unique irreps in rows and relate them to blocks and indices.
-    (
-        unique_row_irreps,
-        row_irrep_count,
-        block_rows,
-        new_row_block_indices,
-    ) = numba_get_indices(new_row_irreps)
-    block_cols = np.empty((new_col_irreps.size,), dtype=np.int64)
-    new_blocks = [np.zeros((0, 0)) for i in range(unique_row_irreps.size)]
-
-    # 3) initialize block sizes. Non-existing blocks stay zero-sized
-    # we need to keep all irrep blocks including empty ones (=no column) so that
-    # new_row_block_indices still refers to the accurate block.
-    # We need to initialize to zero and not to empty because of possibly missing old
-    # block.
-    # >> other possibility: contiguous array data of size ncoeff, new_blocks information
-    # set with strides. Then new_blocks = [data[i:j].reshape(m,n)]
-    for i in numba.prange(unique_row_irreps.size):  # maybe no parallel actually better
-        irr_indices = (new_col_irreps == unique_row_irreps[i]).nonzero()[0]
-        block_cols[irr_indices] = np.arange(irr_indices.size)
-        new_blocks[i] = np.zeros((row_irrep_count[i], irr_indices.size))
-
-    # 4) copy all coeff from all blocks to new destination
-    for bi in numba.prange(old_block_irreps.size):
-        ori = (old_row_irreps == old_block_irreps[bi]).nonzero()[0].reshape(-1, 1)
-        ori = (ori // rstrides1 % rmod * rstrides2).sum(axis=1)
-        oci = (old_col_irreps == old_block_irreps[bi]).nonzero()[0].reshape(-1, 1)
-        oci = (oci // cstrides1 % cmod * cstrides2).sum(axis=1)
-        # ori and oci cannot be empty since old irrep block exists
-        for i in numba.prange(ori.size):
-            for j in numba.prange(oci.size):
-                # nr and nc depend on both ori[i] and oci[j], but they appear several
-                # times, in this block as well as in others.
-                nr, nc = divmod(ori[i] + oci[j], new_col_irreps.size)
-                new_bi = new_row_block_indices[nr]
-                new_row_index = block_rows[nr]
-                new_col_index = block_cols[nc]
-                new_blocks[new_bi][new_row_index, new_col_index] = old_blocks[bi][i, j]
-
-    # 5) drop empty blocks, we do not need new_row_block_indices anymore
-    blocks = []
-    block_irreps = []
-    for i in unique_row_irreps.argsort():  # numba_get_indices returns unsorted
-        if new_blocks[i].size:
-            blocks.append(new_blocks[i])
-            block_irreps.append(unique_row_irreps[i])
-
-    block_irreps = np.array(block_irreps)
-    return blocks, block_irreps
-
-
-class AbelianSymmetricTensor(SymmetricTensor):
-    # representation is a np.int8 1D array (may change for product groups)
-    @classmethod
-    def representation_dimension(cls, rep):
-        return rep.shape[0]
-
-    @classmethod
-    def init_representation(cls, degen, irreps):
-        rep = np.empty((degen.sum(),), dtype=np.int8)
-        k = 0
-        for (d, irr) in zip(degen, irreps):
-            rep[k : k + d] = irr
-            k += d
-        return rep
-
-    @classmethod
-    def from_array(cls, arr, axis_reps, n_leg_rows, conjugate_columns=True):
-        assert arr.shape == tuple(
-            cls.representation_dimension(rep) for rep in axis_reps
-        )
-        row_axis_reps = axis_reps[:n_leg_rows]
-        if conjugate_columns:
-            col_axis_reps = tuple(
-                cls.conjugate_representation(r) for r in axis_reps[n_leg_rows:]
-            )
-        else:
-            col_axis_reps = axis_reps[n_leg_rows:]
-        row_irreps = cls.combine_representations(*row_axis_reps)
-        col_irreps = cls.combine_representations(*col_axis_reps)
-        # requires copy if arr is not contiguous TODO test and avoid copy if not
-        M = arr.reshape(row_irreps.size, col_irreps.size)
-        blocks, block_irreps = numba_reduce_to_blocks(M, row_irreps, col_irreps)
-        return cls(row_axis_reps + col_axis_reps, n_leg_rows, blocks, block_irreps)
-
-    def toarray(self):
-        row_irreps = self.combine_representations(*self._axis_reps[: self._n_leg_rows])
-        col_irreps = self.combine_representations(*self._axis_reps[self._n_leg_rows :])
-        M = np.zeros(self.matrix_shape, dtype=self.dtype)
-        if self.is_heterogeneous():  # TODO treat separatly size 1 + call homogeneous
-            heterogeneous_blocks_to_array(
-                M, self._blocks, self._block_irreps, row_irreps, col_irreps
-            )
-        else:
-            homogeneous_blocks_to_array(
-                M, self._blocks, self._block_irreps, row_irreps, col_irreps
-            )
-        return M.reshape(self._shape)
-
-    def permutate(self, row_axes, col_axes):
-        # it is more convenient to deal woth 1 tuple of axes and use 1 int to
-        # split it into rows and columns internally (is it?)
-        # but the interface is much simpler with 2 tuples.
-        axes = tuple(row_axes) + tuple(col_axes)
-        n_leg_rows = len(row_axes)
-        t = tuple(range(self._ndim))
-        assert sorted(axes) == list(t)
-        if n_leg_rows == self._n_leg_rows and axes == t:
-            return self
-
-        if (
-            n_leg_rows == self._ndim - self._n_leg_rows
-            and axes == t[self._n_leg_rows :] + t[: self._n_leg_rows]
-        ):
-            return self.T
-
-        if self.is_heterogeneous():
-            axesT = tuple((ax - self._n_leg_rows) % self._ndim for ax in axes)
-            return self.T.permutate(axesT[:n_leg_rows], axesT[n_leg_rows:])
-
-        axis_reps = []
-        for i, ax in enumerate(axes):
-            if (i < n_leg_rows) ^ (ax < self._n_leg_rows):
-                axis_reps.append(self.conjugate_representation(self._axis_reps[ax]))
-            else:
-                axis_reps.append(self._axis_reps[ax])
-        axis_reps = tuple(axis_reps)
-        old_row_irreps = self.get_row_representation()
-        old_col_irreps = self.get_column_representation()
-        new_row_irreps = self.combine_representations(*axis_reps[:n_leg_rows])
-        new_col_irreps = self.combine_representations(*axis_reps[n_leg_rows:])
-        blocks, block_irreps = numba_abelian_transpose(
-            np.array(self._shape),
-            self._blocks,
-            self._block_irreps,
-            old_row_irreps,
-            old_col_irreps,
-            self._n_leg_rows,
-            axes,
-            new_row_irreps,
-            new_col_irreps,
-        )
-        return type(self)(axis_reps, n_leg_rows, blocks, block_irreps)
-
-    @property
-    def T(self):
-        n_legs = self._ndim - self._n_leg_rows
-        conj_irreps = self.conjugate_representation(self._block_irreps)  # abelian only
-        so = conj_irreps.argsort()
-        block_irreps = conj_irreps[so]
-        blocks = tuple(self._blocks[i].T for i in so)
-        axis_reps = tuple(
-            self.conjugate_representation(self._axis_reps[i])
-            for i in range(-n_legs, self._n_leg_rows)
-        )
-        return type(self)(axis_reps, n_legs, blocks, block_irreps)
-
-    def conjugate(self):
-        conj_irreps = self.conjugate_representation(self._block_irreps)  # abelian only
-        so = conj_irreps.argsort()
-        block_irreps = conj_irreps[so]
-        blocks = tuple(self._blocks[i].conj() for i in so)
-        axis_reps = tuple(self.conjugate_representation(r) for r in self._axis_reps)
-        return type(self)(axis_reps, self._n_leg_rows, blocks, block_irreps)
-
-    def norm(self):
-        return np.sqrt(sum(lg.norm(b) ** 2 for b in self._blocks))
-
-
-@numba.njit
-def numba_combine_U1(*reps):
-    combined = reps[0]
-    for r in reps[1:]:
-        combined = (combined.reshape(-1, 1) + r).ravel()
-    return combined
-
-
-class U1_SymmetricTensor(AbelianSymmetricTensor):
-    _symmetry = "U(1)"
-
-    @classmethod
-    def combine_representations(cls, *reps):
-        if len(reps) > 1:  # numba issues 7245
-            return numba_combine_U1(*reps)
-        return reps[0]
-
-    @classmethod
-    def conjugate_representation(cls, rep):
-        return -rep
-=======
-        return U, s, V
->>>>>>> faa068c5
+        return U, s, V