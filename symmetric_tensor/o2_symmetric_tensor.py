import numpy as np
import scipy.sparse as sp
import scipy.linalg as lg
import numba

from .non_abelian_symmetric_tensor import NonAbelianSymmetricTensor
from .u1_symmetric_tensor import U1_SymmetricTensor


@numba.njit
def _numba_combine_O2(*reps):
    degen, irreps = reps[0]
    for r in reps[1:]:
        degen, irreps = _numba_elementary_combine_O2(degen, irreps, r[0], r[1])
    return np.concatenate((degen, irreps)).reshape(2, -1)


@numba.njit
def _numba_elementary_combine_O2(degen1, irreps1, degen2, irreps2):
    # 0o x 0o = 0e
    # 0e x 0e = 0e
    # 0e x 0o = 0o
    # 0o x 0e = 0o
    # 0o x n = n
    # 0e x n = n
    # n x n = 0o + 0e + 2n
    # n x m = |n-m| + (n+m)
    nmax = max(irreps1[-1], 0) + max(irreps2[-1], 0)
    degen = np.zeros((nmax + 2,), dtype=np.int64)

    for (d1, irr1) in zip(degen1, irreps1):
        for (d2, irr2) in zip(degen2, irreps2):
            d = d1 * d2
            if irr1 < 1:
                if irr2 < 1:
                    degen[(irr1 + irr2 + 1) % 2] += d
                else:
                    degen[irr2 + 1] += d
            else:
                if irr2 < 1:
                    degen[irr1 + 1] += d
                elif irr1 == irr2:
                    degen[0] += d
                    degen[1] += d
                    degen[2 * irr1 + 1] += d
                else:
                    degen[irr1 + irr2 + 1] += d
                    degen[abs(irr1 - irr2) + 1] += d

    irreps = np.arange(-1, nmax + 1)
    nnz = degen.nonzero()[0]
    return degen[nnz], irreps[nnz]


@numba.njit
def _numba_O2_representation_dimension(r):
    return (r[0] * ((r[1] > 0).astype(np.int64) + 1)).sum()


@numba.njit
def _numba_O2_rep_to_U1(r):
    """
    Map O(2) representation to U(1) representation
    O(2) representations starts with irreps 0odd, 0even which map to U(1) 0
    then O(2) irreps merge +n and -n U(1) for n>0
    maps to U(1) irrep +n and -n, with contiguous +n and -n sectors

    ex: [[1, 2, 1, 2], [-1, 0, 1, 2]] is mapped to [0, 0, 0, 1, -1, 2, 2, -2, -2]
    """
    # ordering is a bit more complex than consecutive pairs (n,-n)
    # hope to improve perf with these consecutive U(1) sectors
    ru1 = np.empty((_numba_O2_representation_dimension(r),), dtype=np.int8)
    i = 0
    k = 0
    if r[1, 0] == -1:
        ru1[: r[0, 0]] = 0
        k += r[0, 0]
        i += 1
    if r[1, i] == 0:
        ru1[k : k + r[0, i]] = 0
        k += r[0, i]
        i += 1
    for j in range(i, r.shape[1]):
        ru1[k : k + r[0, j]] = r[1, j]
        k += r[0, j]
        ru1[k : k + r[0, j]] = -r[1, j]
        k += r[0, j]
    return ru1


@numba.njit
def _numba_get_coo_proj(signs, so):
    ecoeff = []
    erows = []
    ecols = []
    ocoeff = []
    orows = []
    ocols = []
    ie, io = 0, 0
    state_indices = set(range(so.size))
    while state_indices:
        i = state_indices.pop()
        j = so[i]
        isign = signs[i]
        if i == j:  # fixed point
            if isign == 1:  # even
                ecoeff.append(1.0)
                erows.append(ie)
                ecols.append(i)
                ie += 1
            else:  # odd
                ocoeff.append(1.0)
                orows.append(io)
                ocols.append(i)
                io += 1
        else:
            state_indices.remove(j)
            ecoeff.append(1.0 / np.sqrt(2))
            erows.append(ie)
            ecols.append(i)
            ecoeff.append(isign / np.sqrt(2))
            erows.append(ie)
            ecols.append(j)
            ocoeff.append(1.0 / np.sqrt(2))
            orows.append(io)
            ocols.append(i)
            ocoeff.append(-isign / np.sqrt(2))
            orows.append(io)
            ocols.append(j)
            ie += 1
            io += 1

    return ie, ecoeff, erows, ecols, io, ocoeff, orows, ocols


@numba.njit
def _numba_get_reflection_perm_sign(rep):
    """
    Construct basis permutation mapping vectors into their reflected form.

    Parameters
    ----------
    rep: O(2) representation
    """
    d = _numba_O2_representation_dimension(rep)
    perm = np.arange(d)
    sign = np.ones((d,), dtype=np.int8)
    i1 = np.searchsorted(rep[1], 1)  # slice containing 0o and 0e if they exist
    if rep[1, 0] == -1:
        sign[: rep[0, 0]] = -1
    k = rep[0, :i1].sum()
    for i in range(i1, rep.shape[1]):
        degen = rep[0, i]
        perm[k : k + degen] = np.arange(k + degen, k + 2 * degen)
        perm[k + degen : k + 2 * degen] = np.arange(k, k + degen)
        if rep[1, i] % 2:  # -1 sign for Sz<0 to Sz>0
            sign[k + degen : k + 2 * degen] = -1
        k += 2 * degen
    return perm, sign


@numba.njit
<<<<<<< HEAD
def get_swapped(indices, strides, reps):
=======
def _numba_get_swapped(indices, strides, reps):
>>>>>>> 7a511a29
    indices_b = np.zeros(indices.shape[0], dtype=np.int64)
    signs = np.ones((indices.shape[0],), dtype=np.int8)
    for i, r in enumerate(reps):
        p, s = _numba_get_reflection_perm_sign(r)
        indices_b += p[indices[:, i]] * strides[i]  # map all indices to spin reversed
        signs *= s[indices[:, i]]
    return indices_b, signs


def _get_b0_projectors(row_reps, col_reps, signature):
    """
    Construct 0odd and 0even projectors. They allow to decompose U(1) Sz=0 sector into
    0odd (aka -1) and 0even (aka 0) sectors.
    """

    # TODO have only rsig, rso, csign, cso as input
    # reuse these for all Sz to generate -Sz block
    nrr = len(row_reps)
    shr = np.array([_numba_O2_representation_dimension(r) for r in row_reps])
    row_cp = np.array([1, *shr[-1:0:-1]]).cumprod()[::-1]
    u1_row_reps = tuple(_numba_O2_rep_to_U1(r) for r in row_reps)
    u1_combined = U1_SymmetricTensor.combine_representations(
        u1_row_reps, signature[:nrr]
    )
    rso = ((u1_combined == 0).nonzero()[0] // row_cp[:, None]).T % shr
<<<<<<< HEAD
    rso, rsign = get_swapped(rso, row_cp, row_reps)
=======
    rso, rsign = _numba_get_swapped(rso, row_cp, tuple(row_reps))
>>>>>>> 7a511a29
    rso = rso.argsort()  # imposed sorted block indices in U(1) => argsort
    ie, ecoeff, erows, ecols, io, ocoeff, orows, ocols = _numba_get_coo_proj(rsign, rso)
    pre = sp.coo_matrix((ecoeff, (erows, ecols)), shape=(ie, rso.size))
    pro = sp.coo_matrix((ocoeff, (orows, ocols)), shape=(io, rso.size))
    pre = pre.tocsr()
    pro = pro.tocsr()

    # same operation for columns
    shc = [_numba_O2_representation_dimension(r) for r in col_reps]
    col_cp = np.array([1, *shc[-1:0:-1]]).cumprod()[::-1]
    u1_col_reps = tuple(_numba_O2_rep_to_U1(r) for r in col_reps)
    u1_combined = U1_SymmetricTensor.combine_representations(
        u1_col_reps, ~signature[nrr:]
    )
    cso = ((u1_combined == 0).nonzero()[0] // col_cp[:, None]).T % shc
<<<<<<< HEAD
    cso, csign = get_swapped(cso, col_cp, col_reps)
=======
    cso, csign = _numba_get_swapped(cso, col_cp, tuple(col_reps))
>>>>>>> 7a511a29
    cso = cso.argsort()  # imposed sorted block indices in U(1) => argsort
    ie, ecoeff, erows, ecols, io, ocoeff, orows, ocols = _numba_get_coo_proj(csign, cso)
    pce = sp.coo_matrix((ecoeff, (erows, ecols)), shape=(ie, cso.size))
    pco = sp.coo_matrix((ocoeff, (orows, ocols)), shape=(io, cso.size))
    pce = pce.T.tocsr()
    pco = pco.T.tocsr()

    return pro, pre, pco, pce


@numba.njit(parallel=True)
def _numba_generate_block(rso, cso, bsigns):
    b = np.empty((rso.size, cso.size), dtype=bsigns.dtype)
    for i in numba.prange(rso.size):
        for j in numba.prange(cso.size):
            b[rso[i], cso[j]] = bsigns[i, j]
    return b


class O2_SymmetricTensor(NonAbelianSymmetricTensor):
    """
    SymmetricTensor with global O(2) symmetry. Implement it as semi direct product of
    Z_2 and U(1). Irreps of U(1) are labelled by integer n. For n>0 even, one gets a
    dimension 2 irrep of O(2) by coupling n and -n. For n odd, this is a projective
    representation. The sector n=0 is split into 2 1D irreps, 0 even and 0 odd.

    irrep -1 labels 0 odd
    irrep 0 labels 0 even
    irrep n>0 labels irrep (+n, -n)
    """

    # impose consecutive +n and -n sectors
    # impose, for n even, same sign in +n and -n (differs from SU(2))
    # impose, for n odd, sign from +n to -n (differs from SU(2))

    # there are 2 possibilites to store reprensetation info
    # => mimic abelian, with format
    # [1, -1, 0, 1]
    # [o,  e, o, e]
    # but then where to store mapping on Sz-reversed?
    # could be a third row of rep, but then rep has to have int64 dtype => heavy

    # OR full non-abelian: rep = array([degen, irreps])
    # with irreps being -1 for 0odd, 0 for 0even, n for +/-n, which need to be taken
    # consecutive AND impose some rules like n even => even, n odd => sign appears from
    # Sz<0 to Sz>0
    # may have difficulties when transposing / taking adjoint
    # last possibility: third layer with sign
    # still impose consecutive n / -n, but allows for more flexibility in signs

    ####################################################################################
    # Symmetry implementation
    ####################################################################################
    @classmethod
    @property
    def symmetry(cls):
        return "O2"

    @classmethod
    @property
    def singlet(cls):
        return np.array([[1], [0]])

    @staticmethod
    def representation_dimension(rep):
        return _numba_O2_representation_dimension(rep)

    @staticmethod
    def irrep_dimension(irrep):
        return 1 + (irrep > 0)

    @staticmethod
    def combine_representations(reps, signature):
        if len(reps) > 1:  # numba issue 7245
            return _numba_combine_O2(*reps)
        return reps[0]

    @staticmethod
    def conjugate_representation(rep):
        return rep

    ####################################################################################
    # Symmetry specific methods with fixed signature
    ####################################################################################
    @classmethod
    def from_array(cls, arr, row_reps, col_reps, signature=None):
        # not fully efficient: 1st construct U(1) symmetric tensor to get abelian blocks
        # then split sector 0 into 0even and 0odd
        # discard sectors with n < 0
        # keep sectors with n > 0 as they are
        u1_row_reps = tuple(_numba_O2_rep_to_U1(r) for r in row_reps)
        u1_col_reps = tuple(_numba_O2_rep_to_U1(r) for r in col_reps)
        tu1 = U1_SymmetricTensor.from_array(arr, u1_row_reps, u1_col_reps, signature)
        to2 = cls.from_U1(tu1, row_reps, col_reps)
        assert abs(to2.norm() - lg.norm(arr)) <= 1e-14 * lg.norm(
            arr
        ), "norm is not conserved in O2_SymmetricTensor cast"
        return to2

    @classmethod
    def from_U1(cls, tu1, row_reps, col_reps):
        """
        Assume tu1 has O(2) symmetry and its irreps are sorted according to O(2) rules.

        No check is made on tensor norm at the end, so that U(1) tensor with only
        Sz >= 0 blocks may be used to initialize O(2) tensor. Allows to use partial U(1)
        tensor as intermediate step to construct O(2) without the additional cost of
        constructing Sz < 0 blocks and benefit from Sz = 0 block splitting.
        """

        # may remove these checks to be able to use U(1) with combined rows and columns
        # when tu1 is a temporary object
        # just need signature as input instead of tu1.signature
        assert tu1._nrr == len(row_reps)
        assert all(
            (_numba_O2_rep_to_U1(r) == tu1.row_reps[i]).all()
            for i, r in enumerate(row_reps)
        )
        assert len(tu1.col_reps) == len(col_reps)
        assert all(
            (_numba_O2_rep_to_U1(r) == tu1.col_reps[i]).all()
            for i, r in enumerate(col_reps)
        )

        blocks = []
        block_irreps = []
        i0 = tu1.block_irreps.searchsorted(0)
        if tu1.nblocks > i0 and tu1.block_irreps[i0] == 0:
            i1 = i0 + 1
            pro, pre, pco, pce = _get_b0_projectors(row_reps, col_reps, tu1.signature)
            if pro.shape[0] > 0 and pco.shape[1] > 0:
                block_irreps.append(-1)
                blocks.append(pro @ tu1.blocks[i0] @ pco)
            if pre.shape[0] > 0 and pce.shape[1] > 0:
                block_irreps.append(0)
                blocks.append(pre @ tu1.blocks[i0] @ pce)
            assert abs(
                np.sqrt(sum(lg.norm(b) ** 2 for b in blocks)) - lg.norm(tu1.blocks[i0])
            ) <= 1e-14 * lg.norm(tu1.blocks[i0])
        else:
            i1 = i0
        block_irreps.extend(tu1.block_irreps[i1:])
        blocks.extend(tu1.blocks[i1:])
        return cls(row_reps, col_reps, blocks, block_irreps, tu1.signature)

    def toarray(self, as_matrix=False):
        return self.toU1().toarray(as_matrix)

    def toabelian(self):
        return self.toU1()

    def _generate_neg_sz_blocks(self):
        u1_row_reps = [None] * self._nrr
        rmaps = [None] * self._nrr
        rsigns = [None] * self._nrr
        for i, r in enumerate(self._row_reps):
            u1_row_reps[i] = _numba_O2_rep_to_U1(r)
            rmaps[i], rsigns[i] = _numba_get_reflection_perm_sign(r)

        shr = np.array(self.shape[: self._nrr])
        row_cp = np.array([1, *shr[-1:0:-1]]).cumprod()[::-1]
        u1_combined_row = U1_SymmetricTensor.combine_representations(
            u1_row_reps, self._signature[: self._nrr]
        )

        ncr = len(self._col_reps)
        u1_col_reps = [None] * ncr
        cmaps = [None] * ncr
        csigns = [None] * ncr
        for i, r in enumerate(self._col_reps):
            u1_col_reps[i] = _numba_O2_rep_to_U1(r)
            cmaps[i], csigns[i] = _numba_get_reflection_perm_sign(r)

        shc = np.array(self.shape[self._nrr :])
        col_cp = np.array([1, *shc[-1:0:-1]]).cumprod()[::-1]
        u1_combined_col = U1_SymmetricTensor.combine_representations(
            u1_col_reps, ~self._signature[self._nrr :]
        )

        blocks = []
        isz = self._nblocks - 1
        while isz > -1 and self._block_irreps[isz] > 0:
            sz = self._block_irreps[isz]
            # could factorize Sz-reflection, but implies doing operation for all Sz
            # better to map to Sz-reflected inside loop, only for Sz<0?
            # or numpy will make things faster?
            rsz_mat = (u1_combined_row == sz).nonzero()[0]  # find Sz states
            rsz_t = (rsz_mat // row_cp[:, None]).T % shr  # multi-index form
            rszb_mat = np.zeros((rsz_mat.size,), dtype=int)
            rsign = np.ones((rsz_mat.size,), dtype=np.int8)
            for i, r in enumerate(self._row_reps):
                rszb_mat += rmaps[i][rsz_t[:, i]] * row_cp[i]  # map to spin reversed
                rsign *= rsigns[i][rsz_t[:, i]]

            csz_mat = (u1_combined_col == sz).nonzero()[0]  # find Sz states
            csz_t = (csz_mat // col_cp[:, None]).T % shc  # multi-index form
            cszb_mat = np.zeros((csz_mat.size,), dtype=int)
            csign = np.ones((csz_mat.size,), dtype=np.int8)
            for i, r in enumerate(self._col_reps):
                cszb_mat += cmaps[i][csz_t[:, i]] * col_cp[i]  # map to spin reversed
                csign *= csigns[i][csz_t[:, i]]

            rso = rszb_mat.argsort().argsort()
            cso = cszb_mat.argsort().argsort()
            bsign = np.einsum("i,j,ij->ij", rsign, csign, self._blocks[isz])
            b = _numba_generate_block(rso, cso, bsign)
            blocks.append(b)
            isz -= 1

        return blocks

    def toO2(self):
        return self

    def toU1(self):
        # Sz < 0 blocks
        blocks = self._generate_neg_sz_blocks()
        block_irreps = -self._block_irreps[::-1]

        # Sz = 0 blocks (may not exist)
        if self._block_irreps[0] < 1:
            pro, pre, pco, pce = _get_b0_projectors(
                self._row_reps, self._col_reps, self._signature
            )
            if self._block_irreps[0] == 0:  # no 0o block
                i1 = 1
                b0 = pre.T @ self._blocks[0] @ pce.T
                block_irreps = np.hstack((block_irreps, self._block_irreps[1:]))
            elif self.nblocks > 1 and self._block_irreps[1] > 0:  # no 0e block
                i1 = 1
                b0 = pro.T @ self._blocks[0] @ pco.T
                block_irreps[-1] = 0
                block_irreps = np.hstack((block_irreps, self._block_irreps[1:]))
            else:
                i1 = 2
                b0 = pro.T @ self._blocks[0] @ pco.T + pre.T @ self._blocks[1] @ pce.T
                block_irreps = np.hstack((block_irreps[:-1], self._block_irreps[2:]))
            blocks.append(b0)
        else:
            i1 = 0
            block_irreps = np.hstack((block_irreps, self._block_irreps))

        # Sz > 0 blocks
        blocks.extend(self._blocks[i1:])

        u1_row_reps = tuple(_numba_O2_rep_to_U1(r) for r in self._row_reps)
        u1_col_reps = tuple(_numba_O2_rep_to_U1(r) for r in self._col_reps)
        tu1 = U1_SymmetricTensor(
            u1_row_reps, u1_col_reps, blocks, block_irreps, self._signature
        )
        assert abs(tu1.norm() - self.norm()) <= 1e-14 * self.norm()
        return tu1

    def permutate(self, row_axes, col_axes):
        assert sorted(row_axes + col_axes) == list(range(self._ndim))

        # return early for identity or matrix transpose
        if row_axes == tuple(range(self._nrr)) and col_axes == tuple(
            range(self._nrr, self._ndim)
        ):
            return self
        if row_axes == tuple(range(self._nrr, self._ndim)) and col_axes == tuple(
            range(self._nrr)
        ):
            return self.T

        # inefficient implementation: cast to U(1), permutate, then cast back to O(2)
        # TODO implement efficient specific permutate
        reps = []
        for ax in row_axes + col_axes:
            if ax < self._nrr:
                reps.append(self._row_reps[ax])
            else:
                reps.append(self._col_reps[ax - self._nrr])
        reps = tuple(reps)
        tu1 = self.toU1().permutate(row_axes, col_axes)
        tp = self.from_U1(tu1, reps[: len(row_axes)], reps[len(row_axes) :])
        assert (
            abs(tp.norm() - self.norm()) <= 1e-14 * self.norm()
        ), "permutate changes norm"
        return tp

    @property
    def T(self):
        b_neg = tuple(b.T for b in reversed(self._generate_neg_sz_blocks()))
        b0 = tuple(b.T for b in self._blocks[: self._block_irreps.searchsorted(1)])
        blocks = b0 + b_neg
        s = self._signature[np.arange(-self._ndim + self._nrr, self._nrr) % self._ndim]
        return type(self)(self._col_reps, self._row_reps, blocks, self._block_irreps, s)

    def group_conjugated(self):
        signature = ~self._signature
        blocks = tuple(self._generate_neg_sz_blocks()[::-1])
        blocks = self._blocks[: self._block_irreps.searchsorted(1)] + blocks
        return type(self)(
            self._row_reps, self._col_reps, blocks, self._block_irreps, signature
        )

    def update_signature(self, sign_update):
        # same as abelian case, bending an index to the left or to the right makes no
        # difference, signs can be ignored.
        up = np.asarray(sign_update, dtype=bool)
        assert up.shape == (self._ndim,)
        row_reps = list(self._row_reps)
        col_reps = list(self._col_reps)
        for i in up.nonzero()[0]:
            if i < self._nrr:
                row_reps[i] = self.conjugate_representation(row_reps[i])
            else:
                j = i - self._nrr
                col_reps[j] = self.conjugate_representation(col_reps[j])
        self._row_reps = tuple(row_reps)
        self._col_reps = tuple(col_reps)
        self._signature = self._signature ^ up
        assert self.check_blocks_fit_representations()

    def check_blocks_fit_representations(self):
        assert self._block_irreps.size == self._nblocks
        assert len(self._blocks) == self._nblocks
        row_rep = self.get_row_representation()
        col_rep = self.get_column_representation()
        r_indices = row_rep[1].searchsorted(self._block_irreps)
        c_indices = col_rep[1].searchsorted(self._block_irreps)
        assert (row_rep[1, r_indices] == self._block_irreps).all()
        assert (col_rep[1, c_indices] == self._block_irreps).all()
        for bi in range(self._nblocks):
            nr = row_rep[0, r_indices[bi]]
            nc = col_rep[0, c_indices[bi]]
            assert nr > 0
            assert nc > 0
            assert self._blocks[bi].shape == (nr, nc)
        return True

    def merge_legs(self, i1, i2):
        return NotImplementedError("To do!")<|MERGE_RESOLUTION|>--- conflicted
+++ resolved
@@ -160,11 +160,7 @@
 
 
 @numba.njit
-<<<<<<< HEAD
-def get_swapped(indices, strides, reps):
-=======
 def _numba_get_swapped(indices, strides, reps):
->>>>>>> 7a511a29
     indices_b = np.zeros(indices.shape[0], dtype=np.int64)
     signs = np.ones((indices.shape[0],), dtype=np.int8)
     for i, r in enumerate(reps):
@@ -190,11 +186,7 @@
         u1_row_reps, signature[:nrr]
     )
     rso = ((u1_combined == 0).nonzero()[0] // row_cp[:, None]).T % shr
-<<<<<<< HEAD
-    rso, rsign = get_swapped(rso, row_cp, row_reps)
-=======
     rso, rsign = _numba_get_swapped(rso, row_cp, tuple(row_reps))
->>>>>>> 7a511a29
     rso = rso.argsort()  # imposed sorted block indices in U(1) => argsort
     ie, ecoeff, erows, ecols, io, ocoeff, orows, ocols = _numba_get_coo_proj(rsign, rso)
     pre = sp.coo_matrix((ecoeff, (erows, ecols)), shape=(ie, rso.size))
@@ -210,11 +202,7 @@
         u1_col_reps, ~signature[nrr:]
     )
     cso = ((u1_combined == 0).nonzero()[0] // col_cp[:, None]).T % shc
-<<<<<<< HEAD
-    cso, csign = get_swapped(cso, col_cp, col_reps)
-=======
     cso, csign = _numba_get_swapped(cso, col_cp, tuple(col_reps))
->>>>>>> 7a511a29
     cso = cso.argsort()  # imposed sorted block indices in U(1) => argsort
     ie, ecoeff, erows, ecols, io, ocoeff, orows, ocols = _numba_get_coo_proj(csign, cso)
     pce = sp.coo_matrix((ecoeff, (erows, ecols)), shape=(ie, cso.size))
@@ -489,7 +477,6 @@
                 reps.append(self._row_reps[ax])
             else:
                 reps.append(self._col_reps[ax - self._nrr])
-        reps = tuple(reps)
         tu1 = self.toU1().permutate(row_axes, col_axes)
         tp = self.from_U1(tu1, reps[: len(row_axes)], reps[len(row_axes) :])
         assert (
