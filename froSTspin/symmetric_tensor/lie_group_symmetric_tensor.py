import numba
import numpy as np
<<<<<<< HEAD
=======

from froSTspin.misc_tools.numba_tools import set_readonly_flag
>>>>>>> 261e02b4

from .non_abelian_symmetric_tensor import NonAbelianSymmetricTensor


@numba.njit
def _numba_compute_tensor_strides(mat_strides, nrr, tensor_shape):
    NDIM = len(tensor_shape)
    tensor_strides = np.empty((NDIM,), dtype=np.int64)
    tensor_strides[NDIM - 1] = mat_strides[1]
    for i in range(1, NDIM - nrr):
        tensor_strides[NDIM - i - 1] = tensor_strides[NDIM - i] * tensor_shape[NDIM - i]
    tensor_strides[nrr - 1] = mat_strides[0]
    for i in range(1, nrr):
        tensor_strides[nrr - 1 - i] = tensor_strides[nrr - i] * tensor_shape[nrr - i]
    return tensor_strides


@numba.njit
def _numba_transpose_reshape(old_mat, r1, r2, c1, c2, old_nrr, old_tensor_shape, perm):
    """
    numba version of
    old_mat[r1:r2, c1:c2].reshape(old_tensor_shape).transpose(perm)
    """
    NDIM = len(perm)

    old_tensor_strides = _numba_compute_tensor_strides(
        old_mat.strides, old_nrr, old_tensor_shape
    )
    new_tensor_shape = np.empty((NDIM,), dtype=np.int64)
    new_tensor_strides = np.empty((NDIM,), dtype=np.int64)
    for i in range(NDIM):
        new_tensor_shape[i] = old_tensor_shape[perm[i]]
        new_tensor_strides[i] = old_tensor_strides[perm[i]]

    sht = numba.np.unsafe.ndarray.to_fixed_tuple(new_tensor_shape, NDIM)
    stridest = numba.np.unsafe.ndarray.to_fixed_tuple(new_tensor_strides, NDIM)
    permuted = np.lib.stride_tricks.as_strided(
        old_mat[r1:r2, c1:c2], shape=sht, strides=stridest
    )
    return permuted


@numba.njit
def permute_simple_block(
    old_matrix_blocks,
    new_matrix_blocks,
    data_perm,
    existing_matrix_block_inds,
    unitary_row_sectors,
    old_row_sectors_struct_mult,
    old_col_sectors_struct_mult,
    new_row_sectors_struct_mult,
    new_col_sectors_struct_mult,
    old_row_ext_mult,
    old_col_ext_mult,
    new_row_ext_mult,
    new_col_ext_mult,
    old_domain_ext_mult,
    old_codomain_ext_mult,
    old_row_sector_matrix_indices,
    old_col_sector_matrix_indices,
    new_row_sector_matrix_indices,
    new_col_sector_matrix_indices,
):
    old_nrrp1 = data_perm[1]
    NDIMP2 = len(data_perm)
    simple_shape = np.empty((NDIMP2,), dtype=np.int64)
    simple_shape[1:old_nrrp1] = old_domain_ext_mult
    simple_shape[old_nrrp1 + 1 :] = old_codomain_ext_mult
    ext_mult = new_row_ext_mult * new_col_ext_mult

    new_simple_block = np.zeros(
        ((new_row_sectors_struct_mult * new_col_sectors_struct_mult).sum(), ext_mult),
        dtype=new_matrix_blocks[0].dtype,
    )

    # loop over all existing matrix blocks (!= all allowed matrix blocks)
    for i_existing_sector, i_sector in enumerate(existing_matrix_block_inds):
        struct_mult_old_sector = (
            old_row_sectors_struct_mult[i_sector]
            * old_col_sectors_struct_mult[i_sector]
        )
        # need to check if this sector appears in elementary_block
        if struct_mult_old_sector > 0:
            r2 = old_row_sector_matrix_indices[i_sector]
            c2 = old_col_sector_matrix_indices[i_sector]
            # there are two operations: changing basis with elementary AND
            # swapping axes in external multiplicity part. Transpose tensor BEFORE
            # applying unitary to do only one transpose

            simple_shape[0] = old_row_sectors_struct_mult[i_sector]
            simple_shape[old_nrrp1] = old_col_sectors_struct_mult[i_sector]

            # initial tensor shape = (
            # old_structural_multiplicity_row,
            # *external multiplicity for each old domain axis,
            # old_structural_multiplicity_column,
            # *external multiplicity for each old codomain axis,
            #
            # transpose to shape = (
            # old_structural_multiplicity_row,
            # old_structural_multiplicity_column,
            # *external multiplicity for each NEW domain axis,
            # *external multiplicity for each NEW codomain axis,

            swapped_old_sym_block = _numba_transpose_reshape(
                old_matrix_blocks[i_existing_sector],
                r2 - old_row_ext_mult * old_row_sectors_struct_mult[i_sector],
                r2,
                c2 - old_col_ext_mult * old_col_sectors_struct_mult[i_sector],
                c2,
                old_nrrp1,
                numba.np.unsafe.ndarray.to_fixed_tuple(simple_shape, NDIMP2),
                data_perm,
            )

            swapped_old_sym_mat = np.ascontiguousarray(swapped_old_sym_block).reshape(
                struct_mult_old_sector, ext_mult
            )

            # convention: simple block unitary is sliced sector-wise on its columns=OLD
            # but not for its rows = NEW
            # meaning one applies a unitary block on old symmetric block to produce the
            # full new simple block, with all NEW sectors
            unitary_rows = unitary_row_sectors[i_sector]
            new_simple_block += unitary_rows @ swapped_old_sym_mat

    # all OLD sectors have been processed = we have the full simple block
    # slice it for all new sectors to generate the new symmetric blocks
    nmb_shift = 0
    for i_nmb, nmb in enumerate(new_matrix_blocks):
        struct_mult_new_sector = (
            new_row_sectors_struct_mult[i_nmb] * new_col_sectors_struct_mult[i_nmb]
        )

        if struct_mult_new_sector > 0:
            sh = (
                new_row_sectors_struct_mult[i_nmb],
                new_col_sectors_struct_mult[i_nmb],
                new_row_ext_mult,
                new_col_ext_mult,
            )
            new_sym_block = new_simple_block[
                nmb_shift : nmb_shift + struct_mult_new_sector
            ]
            nr2 = new_row_sector_matrix_indices[i_nmb]
            nc2 = new_col_sector_matrix_indices[i_nmb]
            inplace = _numba_transpose_reshape(
                nmb,
                nr2 - new_row_ext_mult * new_row_sectors_struct_mult[i_nmb],
                nr2,
                nc2 - new_col_ext_mult * new_col_sectors_struct_mult[i_nmb],
                nc2,
                2,
                (sh[0], sh[2], sh[1], sh[3]),
                (0, 2, 1, 3),
            )
            inplace[:] = new_sym_block.reshape(sh)
            nmb_shift += struct_mult_new_sector


@numba.njit
def fill_blocks_out(
    new_matrix_blocks,
    old_matrix_blocks,
    simple_block_indices,
    idirb,
    idicb,
    idorb,
    idocb,
    edir,
    edic,
    edor,
    edoc,
    existing_matrix_block_inds,
    slices_ir,
    slices_ic,
    slices_or,
    slices_oc,
    old_row_external_mult,
    old_col_external_mult,
    isometry_in_blocks,
    data_perm,
):

    n_old_sectors = idirb.shape[1]
    for i_simple_block in range(len(simple_block_indices)):
        i_old_row, i_old_col, i_new_row, i_new_col = simple_block_indices[
            i_simple_block
        ]
        permute_simple_block(
            old_matrix_blocks,
            new_matrix_blocks,
            data_perm,
            existing_matrix_block_inds,
            isometry_in_blocks[
                i_simple_block * n_old_sectors : (i_simple_block + 1) * n_old_sectors
            ],
            idirb[i_old_row],
            idicb[i_old_col],
            idorb[i_new_row],
            idocb[i_new_col],
            edir[i_old_row],
            edic[i_old_col],
            edor[i_new_row],
            edoc[i_new_col],
            old_row_external_mult[i_old_row],
            old_col_external_mult[i_old_col],
            slices_ir[i_old_row],
            slices_ic[i_old_col],
            slices_or[i_new_row],
            slices_oc[i_new_col],
        )


@numba.njit
def _numba_compute_external_degen(reps):
    """
    Compute external degeneracies on each axis for all combination of elementary blocks

    Parameters
    ----------
    reps : tuple of nr C-contiguous 2D int array
        Representations to fuse. Only the first row, corresponding to degeneracies, is
        read.

    Returns
    -------
    external_degen : (n_ele, nr) int array
        External degeneracies on each axis for each elementary block.
    """
    nr = len(reps)
    shapes = np.array([r.shape[1] for r in reps])
    strides = np.empty((nr,), dtype=np.int64)
    strides[-1] = 1
    strides[:-1] = shapes[:0:-1].cumprod()[::-1]
    n_ele_blocks = strides[0] * shapes[0]
    external_degen = np.empty((n_ele_blocks, nr), dtype=np.int64)
    for i in np.arange(n_ele_blocks):
        for j in range(nr):
            k = i // strides[j] % shapes[j]
            external_degen[i, j] = reps[j][0, k]
    return external_degen


class LieGroupSymmetricTensor(NonAbelianSymmetricTensor):
    r"""
    Efficient storage and manipulation for a tensor with non-abelian symmetry defined
    by a Lie group. Axis permutation is done using isometries defined by fusion trees of
    representations.

    Impose a tree structure splitted between rows and columns. Each tree is maximally
    unbalanced, with only one leg with depth.

                    singlet space
                    /          \
                   /            \
                rprod          cprod
                 /               /
                /\              /\
               /\ \            /\ \
             row_reps        col_reps
    """

    ####################################################################################
    # Symmetry implementation
    ####################################################################################
    # every method is group-specific

    ####################################################################################
    # Non-abelian specific symmetry implementation
    ####################################################################################
    _structural_data_dic = NotImplemented  # permute information for a given tensor
    _unitary_dic = NotImplemented  # unitaries for a given elementary block

    @classmethod
    def load_isometries(cls, savefile):
        raise NotImplementedError("TODO!")
        """
        with np.load(savefile) as fin:
            if fin["_ST_symmetry"] != cls.symmetry:
                raise ValueError("Savefile symmetry does not match SymmetricTensor")
            for i in range(fin["_ST_n_iso"]):
                key = tuple(fin[f"_ST_iso_{i}_key"])
                block_irreps = fin[f"_ST_iso_{i}_block_irreps"]
                blocks = []
                for j in range(block_irreps.size):
                    data = fin[f"_ST_iso_{i}_{j}_data"]
                    indices = fin[f"_ST_iso_{i}_{j}_indices"]
                    indptr = fin[f"_ST_iso_{i}_{j}_indptr"]
                    shape = fin[f"_ST_iso_{i}_{j}_shape"]
                    b = ssp.csc_array((data, indices, indptr), shape=shape)
                    blocks.append(b)
                cls._isometry_dic[key] = (np.array(block_irreps), blocks)
        """

    @classmethod
    def save_isometries(cls, savefile):
        raise NotImplementedError("TODO!")
        """
        data = {"_ST_symmetry": cls.symmetry, "_ST_n_iso": len(cls._isometry_dic)}
        # keys may be very long, may get into trouble as valid archive name beyond 250
        # char. Just count values and save keys as arrays.
        for i, (k, v) in enumerate(cls._isometry_dic.items()):
            data[f"_ST_iso_{i}_key"] = np.array(k, dtype=int)
            data[f"_ST_iso_{i}_block_irreps"] = v[0]
            assert len(v[1]) == v[0].size
            for j, b in enumerate(v[1]):
                data[f"_ST_iso_{i}_{j}_data"] = b.data
                data[f"_ST_iso_{i}_{j}_indices"] = b.indices
                data[f"_ST_iso_{i}_{j}_indptr"] = b.indptr
                data[f"_ST_iso_{i}_{j}_shape"] = b.shape
        np.savez_compressed(savefile, **data)
        """

    ####################################################################################
    # Lie group shared symmetry implementation
    ####################################################################################
    @classmethod
    def compute_clebsch_gordan_tree(cls, rep_in, signature, *, target_irreps=None):
        r"""
        Construct chained Clebsch-Gordan fusion tensor for representations *rep_in with
        signatures signatures. Truncate final representation at max_irrep.

        Tree structure: only first leg has depth
                    product
                      /
                    ...
                    /
                   /\
                  /  \
                 /\   \
                /  \   \
               1    2   3 ...

        Parameters
        ----------
        rep_in : enum of n 2D int array
            SU(2) representations to fuse.
        signature : (n,) bool array
            Representation signatures.
        target_irreps : int array
            Limit number of computed CG trees by targetting some irreps only.

        Returns
        -------
        ret : 2D float array
            CG projector fusing rep_in on sum of irreps, truncated up to max_irrep.
            Reshaped as a 2D matrix (input_dimension, output_dimension).
        """
        raise NotImplementedError("Must be defined in derived class")

    @classmethod
    def sliced_elementary_trees(cls, reps, signature, *, target_irreps=None):
        r"""
        Construct Clebsch-Gordon trees for all elementary blocks of a list of reducible
        representations, for all irreps in target.

           irrep0         irrep1         irrep2
            /              /              /
           /\             /\             /\
          /\ \           /\ \           /\ \
         /\ \ \         /\ \ \         /\ \ \
          reps           reps           reps

        Parameters
        ----------
        reps : enumerable of n representations
            Representations to decompose in elementary blocks and fuse.
        signature : (n,) bool array
            Signature on each axis.
        target_irreps : 1D integer array or None
            Irreps to consider in total representation. If None, all irreps are
            conserved.
        """
        # assume irrep is just one integer
        # do not assume irrep = dimension(irrep)
        if target_irreps is None:  # keep all irreps
            total_rep = cls.combine_representations(reps, signature)
            target_irreps = total_rep[1]

        elementary_block_per_axis = np.array([r.shape[1] for r in reps])
        n_ele_blocks = elementary_block_per_axis.prod()
        n_irreps = len(target_irreps)
        internal_degeneracies = np.zeros((n_ele_blocks, n_irreps), dtype=int)
        ele_trees = np.empty((n_ele_blocks, n_irreps), dtype=object)

        for i_ele in range(n_ele_blocks):
            # construct CG tree for this elementary block
            mul_ind = np.unravel_index(i_ele, elementary_block_per_axis)
            ele_reps = tuple(
                np.array([[1], [r[1, mul_ind[i]]]]) for i, r in enumerate(reps)
            )
            # some trees will actually be empty, truncated to nothing by max_irrep
            # we cannot know it here as we are still symmetry-agnostic
            # cls.compute_clebsch_gordan_tree must detect it and return rep = [[], []]
            rep, tree = cls.compute_clebsch_gordan_tree(
                ele_reps, signature, target_irreps=target_irreps
            )

            # slice according to irrep sectors
            k = 0
            sh = [cls.irrep_dimension(r[1, 0]) for r in ele_reps] + [-1, -1]
            for i in range(rep.shape[1]):
                internal_degen = rep[0, i]
                irrep = rep[1, i]
                irrep_dim = cls.irrep_dimension(irrep)
                sector_dim = internal_degen * irrep_dim
                bi = target_irreps.searchsorted(irrep)
                if bi < n_irreps and irrep == target_irreps[bi]:
                    sh[-2] = internal_degen
                    sh[-1] = irrep_dim
                    proj = np.ascontiguousarray(tree[:, k : k + sector_dim].reshape(sh))
                    ele_trees[i_ele, bi] = proj
                    internal_degeneracies[i_ele, bi] = internal_degen
                k += sector_dim
            assert k == tree.shape[1]
        return internal_degeneracies, ele_trees

    @classmethod
    def _compute_structural_data(cls, in_reps, nrr_in, axes, nrr_out, signature_in):
        """
        Parameters
        ----------
        in_reps : tuple of representations
            Input representations
        nrr_in : int
            Number of input row representations.
        axes : 1D integer array
            Permutation as a 1D axis
        nrr_out : int
            Number of axes considered as row
        signature_in : bool array
            Input signature.

        Returns
        -------
        structural data
        """
        # Purely structural. Can be precomputed.
        # use key as input?

        # check input
        ndim = len(in_reps)
        assert axes.shape == (ndim,)
        assert 0 < nrr_in < ndim
        assert 0 < nrr_out < ndim
        assert signature_in.shape == (ndim,)

        # find block irreps in and out
        block_irreps_in, _ = cls.get_block_sizes(
            in_reps[:nrr_in], in_reps[nrr_in:], signature_in
        )
        nblocks_in = len(block_irreps_in)
        if nblocks_in == 0:
            raise ValueError("Representations do not allow any block")

        signature_out = signature_in[axes]
        out_row_reps = tuple(in_reps[i] for i in axes[:nrr_out])
        out_col_reps = tuple(in_reps[i] for i in axes[nrr_out:])
        block_irreps_out, _ = cls.get_block_sizes(
            out_row_reps, out_col_reps, signature_out
        )
        n_new_matrix_blocks = len(block_irreps_out)

        elementary_block_per_axis = np.array([r.shape[1] for r in in_reps])
        n_ele_ri = elementary_block_per_axis[:nrr_in].prod()
        n_ele_ci = elementary_block_per_axis[nrr_in:].prod()
        n_ele_ro = elementary_block_per_axis[axes[:nrr_out]].prod()
        n_ele_co = elementary_block_per_axis[axes[nrr_out:]].prod()

        idirb = np.zeros((n_ele_ri, nblocks_in), dtype=int)
        idicb = np.zeros((n_ele_ci, nblocks_in), dtype=int)
        idorb = np.zeros((n_ele_ro, n_new_matrix_blocks), dtype=int)
        idocb = np.zeros((n_ele_co, n_new_matrix_blocks), dtype=int)
        cg_trees_ri = [None] * n_ele_ri
        cg_trees_ci = [None] * n_ele_ci
        cg_trees_ro = [None] * n_ele_ro
        cg_trees_co = [None] * n_ele_co
        simple_block_indices = []

        key0 = np.empty((2 * ndim + 3,), dtype=np.int64)
        key0[ndim] = nrr_in
        key0[ndim + 1] = nrr_out
        key0[ndim + 2] = (1 << np.arange(ndim)) @ signature_in
        key0[ndim + 3 :] = axes
        singlet = cls.singlet()[1, 0]

        # convention: return elementary unitary blocked sliced for IN irrep blocks
        dummy_ar = np.empty((0, 0))
        dummy_ar.flags["W"] = False
        isometry_blocks = numba.typed.List()

        # need to add idirb and idicb axes in permutation
        perm = np.empty((ndim + 2,), dtype=int)
        perm[:ndim] = (axes >= nrr_in) + axes
        perm[ndim] = nrr_in
        perm[ndim + 1] = ndim + 1

        # strides to recover ir/ic_in/out from i_ele
        strides = np.zeros((4, ndim), dtype=int)
        strides[0, nrr_in - 1] = 1
        for i in reversed(range(1, nrr_in)):
            strides[0, i - 1] = elementary_block_per_axis[i] * strides[0, i]
        strides[1, ndim - 1] = 1
        for i in reversed(range(nrr_in + 1, ndim)):
            strides[1, i - 1] = elementary_block_per_axis[i] * strides[1, i]
        strides[2, axes[nrr_out - 1]] = 1
        for i in reversed(range(1, nrr_out)):
            strides[2, axes[i - 1]] = (
                elementary_block_per_axis[axes[i]] * strides[2, axes[i]]
            )
        strides[3, axes[ndim - 1]] = 1
        for i in reversed(range(nrr_out + 1, ndim)):
            strides[3, axes[i - 1]] = (
                elementary_block_per_axis[axes[i]] * strides[3, axes[i]]
            )

        sig_ri = signature_in[:nrr_in]
        sig_ci = ~signature_in[nrr_in:]
        sig_ro = signature_out[:nrr_out]
        sig_co = ~signature_out[nrr_out:]

        i_ele = 0
        for i0 in range(n_ele_ri * n_ele_ci):
            i_mul = np.array(np.unravel_index(i0, elementary_block_per_axis))
            reps_ei = [None] * ndim
            for i in range(ndim):
                irr = in_reps[i][1, i_mul[i]]
                reps_ei[i] = np.array([[1], [irr]])
                key0[i] = irr
            ri_rep = cls.combine_representations(reps_ei[:nrr_in], sig_ri)
            ci_rep = cls.combine_representations(reps_ei[nrr_in:], sig_ci)
            shared_ri = (ri_rep[1, :, None] == ci_rep[1]).nonzero()[0]

            if shared_ri.size:  # if the block contributes
                ele_inds = strides @ i_mul
                ir_in, ic_in, ir_out, ic_out = ele_inds
                simple_block_indices.append(ele_inds)
                irreps_in_ele = ri_rep[1, shared_ri]
                ele_in_binds = (irreps_in_ele[:, None] == block_irreps_in).nonzero()[1]
                reps_ero = tuple(reps_ei[i] for i in axes[:nrr_out])
                reps_eco = tuple(reps_ei[i] for i in axes[nrr_out:])

                if not idirb[ir_in].any():
                    inds_e, inds_f = (ri_rep[1, :, None] == block_irreps_in).nonzero()
                    idirb[ir_in, inds_f] = ri_rep[0, inds_e]
                if not idicb[ic_in].any():
                    inds_e, inds_f = (ci_rep[1, :, None] == block_irreps_in).nonzero()
                    idicb[ic_in, inds_f] = ci_rep[0, inds_e]
                if not idorb[ir_out].any():
                    ro_rep = cls.combine_representations(reps_ero, sig_ro)
                    inds_e, inds_f = (ro_rep[1, :, None] == block_irreps_out).nonzero()
                    idorb[ir_out, inds_f] = ro_rep[0, inds_e]
                if not idocb[ic_out].any():
                    co_rep = cls.combine_representations(reps_eco, sig_co)
                    inds_e, inds_f = (co_rep[1, :, None] == block_irreps_out).nonzero()
                    idocb[ic_out, inds_f] = co_rep[0, inds_e]

                # prune singlets
                kept = (key0[:ndim] != singlet).nonzero()[0]
                if kept.size == ndim:
                    key = tuple(key0)
                else:
                    nrr_kept = (kept < nrr_in).sum()
                    sig_kept = (1 << np.arange(kept.size)) @ signature_in[kept]
                    kept_axes = axes.argsort()[kept]
                    nrr_out_kept = (kept_axes < nrr_out).sum()
                    kept_perm = kept_axes.argsort()

                    # get a new key corresponding to same reps and perm without singlet
                    key = (
                        *key0[kept],
                        nrr_kept,
                        nrr_out_kept,
                        sig_kept,
                        *kept_perm,
                    )

                try:  # maybe we already computed the unitary
                    ele_unitary = cls._unitary_dic[key]
                except KeyError:
                    # we need to use block_irreps_in as target irreps, not ele_irreps_in
                    # as some block may be absent in ic_in, but not for ic_in + 1
                    if cg_trees_ri[ir_in] is None:
                        idirb_e, trees = cls.sliced_elementary_trees(
                            reps_ei[:nrr_in],
                            sig_ri,
                            target_irreps=block_irreps_in,
                        )
                        cg_trees_ri[ir_in] = trees[0]  # only 1 ele block
                        assert (idirb_e == idirb[ir_in]).all()
                    if cg_trees_ci[ic_in] is None:
                        idicb_e, trees = cls.sliced_elementary_trees(
                            reps_ei[nrr_in:],
                            sig_ci,
                            target_irreps=block_irreps_in,
                        )
                        cg_trees_ci[ic_in] = trees[0]
                        assert (idicb_e == idicb[ic_in]).all()
                    if cg_trees_ro[ir_out] is None:
                        idorb_e, trees = cls.sliced_elementary_trees(
                            reps_ero,
                            sig_ro,
                            target_irreps=block_irreps_out,
                        )
                        cg_trees_ro[ir_out] = trees[0]
                        assert (idorb_e == idorb[ir_out]).all()
                    if cg_trees_co[ic_out] is None:
                        idocb_e, trees = cls.sliced_elementary_trees(
                            reps_eco,
                            sig_co,
                            target_irreps=block_irreps_out,
                        )
                        assert (idocb_e == idocb[ic_out]).all()
                        cg_trees_co[ic_out] = trees[0]

                    ele_unitary = cls.overlap_cg_trees(
                        cg_trees_ri[ir_in],
                        cg_trees_ci[ic_in],
                        cg_trees_ro[ir_out],
                        cg_trees_co[ic_out],
                        perm,
                    )
                    # save elementary block unitary for later
                    cls._unitary_dic[key] = ele_unitary

                assert idirb[ir_in] @ idicb[ic_in] == idorb[ir_out] @ idocb[ic_out]
                # map ele in_blocks_index to full tensor in_blocks_index
                ele_unitary_list = numba.typed.List([dummy_ar for _ in block_irreps_in])

                for i, eub in enumerate(ele_unitary):
                    bi_in = ele_in_binds[i]
                    ele_unitary_list[bi_in] = eub
                i_ele += 1
                isometry_blocks.extend(ele_unitary_list)

        simple_block_indices = np.array(simple_block_indices)
        assert (
            (idirb[simple_block_indices[:, 0]] * idicb[simple_block_indices[:, 1]]).sum(
                axis=1
            )
            == (
                idorb[simple_block_indices[:, 2]] * idocb[simple_block_indices[:, 3]]
            ).sum(axis=1)
        ).all(), "number of coefficient not conserved"

        set_readonly_flag(
            simple_block_indices, idirb, idicb, idorb, idocb, block_irreps_out
        )

        structual_data = (
            simple_block_indices,
            idirb,
            idicb,
            idorb,
            idocb,
            block_irreps_out,
            isometry_blocks,
        )
        return structual_data

    @classmethod
    def overlap_cg_trees(
        cls,
        cg_ri,
        cg_ci,
        cg_ro,
        cg_co,
        perm,
    ):
        # cg_ri and cg_ci are list of trees sliced by irrep. The length for out may be
        # larger than the number of allowed block irreps.
        # if a given irrep appears only in at least one of the two trees ouptut, the
        # tree will be replaced by None.
        # ri trees have shape (*dim_ele_r, idirb, irr)
        assert len(cg_ri) == len(cg_ci)
        n_blocks_in = len(cg_ri)
        ele_unitary_blocks = []

        # precompute out block_proj
        assert len(cg_ro) == len(cg_co)
        out_proj_block = []
        dims_out = []
        di = 0
        for rtree, ctree in zip(cg_ro, cg_co, strict=True):
            if rtree is not None and ctree is not None:
                assert rtree.shape[-1] == ctree.shape[-1]
                dim = rtree.shape[-1]  # dim(irrep)
                dims_out.append(dim)
                rt = rtree.reshape(-1, dim)  # shape (dim_ele_r * idorb, irrep_dim)
                ct = ctree.reshape(-1, dim)  # shape (irrep_dim, dim_ele_c * idocb)
                proj_ob = rt @ ct.T  # shape (dim_ele_r * idorb, dim_ele_c * idocb)
                sh = (
                    rt.shape[0] // rtree.shape[-2],
                    rtree.shape[-2],
                    ct.shape[0] // ctree.shape[-2],
                    ctree.shape[-2],
                )
                proj_ob = proj_ob.reshape(sh).swapaxes(1, 2)
                nsh = (sh[0] * sh[2], sh[1] * sh[3])  # shape (dim_ele, idorb * idocb)
                out_proj_block.append(proj_ob.reshape(nsh).T)
                di += nsh[1]

        n_blocks_out = len(dims_out)
        for bi_in in range(n_blocks_in):
            rtree = cg_ri[bi_in]  # shape (*dim_ele_r, idirb, irr)
            ctree = cg_ci[bi_in]  # shape (*dim_ele_c, idicb, irr)
            if rtree is not None and ctree is not None:
                assert rtree.shape[-1] == ctree.shape[-1]
                irrep_dim = rtree.shape[-1]
                rt = rtree.reshape(-1, irrep_dim)
                ct = ctree.reshape(-1, irrep_dim)
                proj_ib = rt @ ct.T  # shape (dim_ele_r * idirb, dim_ele_c * idicb)
                sh = rtree.shape[:-1] + ctree.shape[:-1]
                proj_ib = proj_ib.reshape(sh).transpose(perm)
                proj_ib = proj_ib.reshape(-1, rtree.shape[-2] * ctree.shape[-2])

                sh = (di, proj_ib.shape[1])
                isometry_bi = np.empty(sh)

                k = 0
                for bi_out in range(n_blocks_out):
                    isometry = out_proj_block[bi_out] @ proj_ib
                    # not a unitary: not square + sqrt(irrep_dim) not included
                    # with sqrt(irrep) and packed with matrices from other irrep
                    # blocks it becomes unitary => coefficients are of order 1,
                    # it is safe to delete numerical zeros according to absolute
                    # tolerance
                    isometry[np.abs(isometry) < 1e-14] = 0
                    dbo = isometry.shape[0]
                    isometry_bi[k : k + isometry.shape[0]] = isometry / dims_out[bi_out]
                    k += dbo

                assert k == isometry_bi.shape[0]
                set_readonly_flag(isometry_bi)
                ele_unitary_blocks.append(isometry_bi)

        return ele_unitary_blocks

    def _lie_permute_data(self, axes, new_nrr, structural_data):
        """
        Move data and construct new data blocks
        """
        # 3 nested loops: elementary blocks, rows, columns
        # change loop order?

        old_reps = self._row_reps + self._col_reps
        new_row_reps = tuple(old_reps[i] for i in axes[:new_nrr])
        new_col_reps = tuple(old_reps[i] for i in axes[new_nrr:])

        (
            simple_block_indices,
            idirb,
            idicb,
            idorb,
            idocb,
            block_irreps_out,
            isometry_in_blocks,
        ) = structural_data

        old_row_external_mult = _numba_compute_external_degen(self._row_reps)
        old_col_external_mult = _numba_compute_external_degen(self._col_reps)

        edir = old_row_external_mult.prod(axis=1)
        edic = old_col_external_mult.prod(axis=1)
        edor = _numba_compute_external_degen(new_row_reps).prod(axis=1)
        edoc = _numba_compute_external_degen(new_col_reps).prod(axis=1)

        assert idorb.shape[1] == len(block_irreps_out)
        assert idocb.shape[1] == len(block_irreps_out)
        assert old_row_external_mult.shape[0] == idirb.shape[0]
        assert old_col_external_mult.shape[0] == idicb.shape[0]

        assert self._nblocks <= idirb.shape[1]
        if self._nblocks < idirb.shape[1]:  # if a block is missing
            # filter out missing blocks
            block_irreps_in, _ = self.get_block_sizes(
                self._row_reps, self._col_reps, self._signature
            )
            _, existing_matrix_block_inds = (
                self._block_irreps[:, None] == block_irreps_in
            ).nonzero()
            existing_matrix_block_inds = np.ascontiguousarray(
                existing_matrix_block_inds
            )
            # possible also filter simple_block_indices with (idirb.T @ idicb).nonzero()
            # probably not worth it
        else:
            existing_matrix_block_inds = np.arange(self._nblocks)

        slices_ir = (edir[:, None] * idirb).cumsum(axis=0)
        slices_ic = (edic[:, None] * idicb).cumsum(axis=0)
        slices_or = (edor[:, None] * idorb).cumsum(axis=0)
        slices_oc = (edoc[:, None] * idocb).cumsum(axis=0)

        # need to initalize blocks_out in case of missing blocks_in
        old_matrix_blocks = tuple(np.ascontiguousarray(b) for b in self._blocks)
        set_readonly_flag(
            edir,
            edic,
            edor,
            edoc,
            existing_matrix_block_inds,
            slices_ir,
            slices_ic,
            slices_or,
            slices_oc,
            old_row_external_mult,
            old_col_external_mult,
            *old_matrix_blocks,
        )
        new_matrix_blocks = tuple(
            np.zeros(sh, dtype=self.dtype)
            for sh in zip(slices_or[-1], slices_oc[-1], strict=True)
        )

        data_perm = (0, self._nrr + 1, *(axes + 1 + (axes >= self._nrr)))
<<<<<<< HEAD

        for i_ele, indices in enumerate(ele_indices):
            # edor = external degeneracy out row
            # idicb = internal degeneracy in column block

            i_ir, i_ic, i_or, i_oc = indices
            edir_ele = edir[i_ir]
            edic_ele = edic[i_ic]
            ele_sh = [0, *external_degen_ir[i_ir], 0, *external_degen_ic[i_ic]]
            edor_ele = edor[i_or]
            edoc_ele = edoc[i_oc]
            ed = edor_ele * edoc_ele
            assert ed == edir_ele * edic_ele

            out_data = np.zeros((idorb[i_or] @ idocb[i_oc], ed), dtype=dtype)

            for ib_self, ibi in enumerate(block_inds):  # missing blocks are filtered
                idib = idirb[i_ir, ibi] * idicb[i_ic, ibi]
                # need to check if this block_irrep_in appears in elementary_block
                if idib > 0:
                    assert isometry_in_blocks[i_ele, ibi] is not None
                    sir2 = slices_ir[i_ir, ibi]
                    sir1 = sir2 - edir_ele * idirb[i_ir, ibi]
                    sic2 = slices_ic[i_ic, ibi]
                    sic1 = sic2 - edic_ele * idicb[i_ic, ibi]

                    # there are two operations: changing basis with elementary AND
                    # swapping axes in external degeneracy part. Transpose tensor BEFORE
                    # applying unitary to do only one transpose

                    in_data = self._blocks[ib_self][sir1:sir2, sic1:sic2]

                    # initial tensor shape = (
                    # internal degeneracy in row block,
                    # *external degeneracies per in row axes,
                    # internal degeneracy in col block,
                    # *external degeneracies per in col axes)
                    ele_sh[0] = idirb[i_ir, ibi]
                    ele_sh[self._nrr + 1] = idicb[i_ic, ibi]
                    in_data = in_data.reshape(ele_sh)

                    # transpose to shape = (
                    # internal degeneracy in row block,
                    # internal degeneracy in col, block,
                    # *external degeneracies per OUT row axes,
                    # *external degeneracies per OUT col axes)
                    in_data = in_data.transpose(data_perm).reshape(idib, ed)

                    # convention: iso_iblock is sliced irrep-wise on its columns = "IN"
                    # but not for its rows = "OUT"
                    # meaning it is applied to "IN" irrep block data, but generates data
                    # for all OUT irrep blocks
                    out_data += isometry_in_blocks[i_ele, ibi] @ in_data

            # transpose out_data only after every IN blocks have been processed
            oshift = 0
            for ibo in range(nblocks_out):
                idorb_ele = idorb[i_or, ibo]
                idocb_ele = idocb[i_oc, ibo]
                idob = idorb_ele * idocb_ele

                if idob > 0:
                    out_block = out_data[oshift : oshift + idob]
                    sh = (idorb_ele, idocb_ele, edor_ele, edoc_ele)

                    # different IN block irreps may contribute: need +=
                    sor2 = slices_or[i_or, ibo]
                    sor1 = sor2 - edor_ele * idorb_ele
                    soc2 = slices_oc[i_oc, ibo]
                    soc1 = soc2 - edoc_ele * idocb_ele
                    inplace = (
                        blocks_out[ibo][sor1:sor2, soc1:soc2]
                        .reshape(sh[0], sh[2], sh[1], sh[3])
                        .swapaxes(1, 2)
                    )
                    inplace[:] = out_block.reshape(sh)
                    oshift += idob

        return block_irreps_out, blocks_out
=======
        fill_blocks_out(
            new_matrix_blocks,
            old_matrix_blocks,
            simple_block_indices,
            idirb,
            idicb,
            idorb,
            idocb,
            edir,
            edic,
            edor,
            edoc,
            existing_matrix_block_inds,
            slices_ir,
            slices_ic,
            slices_or,
            slices_oc,
            old_row_external_mult,
            old_col_external_mult,
            isometry_in_blocks,
            data_perm,
        )
        return block_irreps_out, new_matrix_blocks
>>>>>>> 261e02b4

    ####################################################################################
    # Symmetry specific methods with fixed signature
    ####################################################################################

    # private helper function
    @classmethod
    def _get_shifts_positions(cls, reps):
        """
        Define shifts to localize elementary block position in dense format
        """
        shifts = []
        elementary_position = np.empty((len(reps),), dtype=int)
        for i, rep in enumerate(reps):
            n = rep.shape[1]
            elementary_position[i] = n
            s = [0, *(cls.representation_dimension(rep[:, : j + 1]) for j in range(n))]
            shifts.append(s)
        return shifts, elementary_position

    @classmethod
    def _blocks_from_dense(cls, arr, row_reps, col_reps, signature):
        block_irreps, block_shapes_in = cls.get_block_sizes(
            row_reps, col_reps, signature
        )
        nrr = len(row_reps)
        ndim = nrr + len(col_reps)

        # define shifts to localize elementary block position in dense format
        rshifts, elementary_block_rows = cls._get_shifts_positions(row_reps)
        cshifts, elementary_block_cols = cls._get_shifts_positions(col_reps)

        # define permutation to bring together external degen and irrep dimension
        degen_irrep_perm = tuple(range(1, 2 * ndim, 2)) + tuple(range(0, 2 * ndim, 2))

        # precompute CG trees for row and columns. Filter for missing blocks.
        idirb, irb_trees = cls.sliced_elementary_trees(
            row_reps, signature[:nrr], target_irreps=block_irreps
        )
        idicb, icb_trees = cls.sliced_elementary_trees(
            col_reps, ~signature[nrr:], target_irreps=block_irreps
        )

        # precompute external degeneracies and irrep block shifts
        old_row_external_mult = _numba_compute_external_degen(row_reps)
        old_col_external_mult = _numba_compute_external_degen(col_reps)
        edir = old_row_external_mult.prod(axis=1)
        edic = old_col_external_mult.prod(axis=1)
        block_shifts_row = (edir[:, None] * idirb).cumsum(axis=0)
        block_shifts_col = (edic[:, None] * idicb).cumsum(axis=0)

        # initialize blocks sizes
        blocks = tuple(np.empty(sh, dtype=arr.dtype) for sh in block_shapes_in)
        irrep_dims = [cls.irrep_dimension(irr) for irr in block_irreps]

        # loop over row elementary blocks
        for i_old_row in range(idirb.shape[0]):
            ele_degen_dimensions = np.empty((2, ndim), dtype=int)
            ele_degen_dimensions[0, :nrr] = old_row_external_mult[i_old_row]
            irmul = np.unravel_index(i_old_row, elementary_block_rows)
            rslices = []
            for i in range(nrr):
                ele_degen_dimensions[1, i] = cls.irrep_dimension(
                    row_reps[i][1, irmul[i]]
                )
                rslices.append(slice(rshifts[i][irmul[i]], rshifts[i][irmul[i] + 1]))
            rdim = ele_degen_dimensions[1, :nrr].prod()

            # loop over column elementary blocks
            for i_old_col in range(idicb.shape[0]):
                idi = idirb[i_old_row].T @ idicb[i_old_col]
                if idi > 0:
                    ele_degen_dimensions[0, nrr:] = old_col_external_mult[i_old_col]
                    icmul = np.unravel_index(i_old_col, elementary_block_cols)
                    cslices = []
                    for i in range(ndim - nrr):
                        ele_degen_dimensions[1, nrr + i] = cls.irrep_dimension(
                            col_reps[i][1, icmul[i]]
                        )
                        cslices.append(
                            slice(cshifts[i][icmul[i]], cshifts[i][icmul[i] + 1])
                        )
                    edi = edir[i_old_row] * edic[i_old_col]
                    cdim = ele_degen_dimensions[1, nrr:].prod()

                    # split degen and structural
                    slices = tuple(rslices + cslices)
                    sh = ele_degen_dimensions.T.ravel()
                    data = arr[slices].reshape(sh)
                    assert rdim * cdim == ele_degen_dimensions[1].prod()
                    data = data.transpose(degen_irrep_perm).reshape(rdim * cdim, edi)
                    idib = idirb[i_old_row] * idicb[i_old_col]
                    for bi in idib.nonzero()[0]:
                        # construct CG projector on block irrep elementary sector
                        # see _tomatrix for a discussion of the contraction scheme

                        rtree = irb_trees[i_old_row, bi]
                        rtree = rtree.reshape(-1, rtree.shape[-1])
                        ctree = icb_trees[i_old_col, bi].reshape(-1, rtree.shape[1])
                        block_ele_proj = rtree @ ctree.T
                        sh = (rdim, idirb[i_old_row, bi], cdim, idicb[i_old_col, bi])
                        block_ele_proj = block_ele_proj.reshape(sh).swapaxes(1, 2)
                        block_ele_proj = block_ele_proj.reshape(rdim * cdim, idib[bi])

                        data_block = block_ele_proj.T @ data

                        # data_block still has a non-trivial structure due to inner
                        # degeneracies. Its shape is
                        # (int_degen_row, int_degen_col, ext_degen_row, ext_degen_col)
                        # we need to permute axes to reshape as
                        # (ext_degen_row * int_degen_row, ext_degen_col * int_degen_col)
                        sh = (
                            idirb[i_old_row, bi],
                            idicb[i_old_col, bi],
                            edir[i_old_row],
                            edic[i_old_col],
                        )
                        sh2 = (sh[0] * sh[2], sh[1] * sh[3])
                        data_block = data_block.reshape(sh).swapaxes(1, 2)
                        data_block = (data_block / irrep_dims[bi]).reshape(sh2)

                        rs = slice(
                            block_shifts_row[i_old_row, bi] - sh2[0],
                            block_shifts_row[i_old_row, bi],
                        )
                        cs = slice(
                            block_shifts_col[i_old_col, bi] - sh2[1],
                            block_shifts_col[i_old_col, bi],
                        )
                        blocks[bi][rs, cs] = data_block

        return blocks, block_irreps

    def _tomatrix(self):
        # define shifts to localize elementary block position in dense format
        rshifts, elementary_block_rows = self._get_shifts_positions(self._row_reps)
        cshifts, elementary_block_cols = self._get_shifts_positions(self._col_reps)

        # define permutation to bring together external degen and irrep dimension
        degen_irrep_perm = tuple(range(1, 2 * self._ndim, 2)) + tuple(
            range(0, 2 * self._ndim, 2)
        )
        reverse_perm = np.argsort(degen_irrep_perm)

        # precompute CG trees for row and columns. Filter for missing blocks.
        idorb, orb_trees = self.sliced_elementary_trees(
            self._row_reps,
            self._signature[: self._nrr],
            target_irreps=self._block_irreps,
        )
        idocb, ocb_trees = self.sliced_elementary_trees(
            self._col_reps,
            ~self._signature[self._nrr :],
            target_irreps=self._block_irreps,
        )

        # precompute external degeneracies and irrep block shifts
        external_degen_or = _numba_compute_external_degen(self._row_reps)
        external_degen_oc = _numba_compute_external_degen(self._col_reps)
        edor = external_degen_or.prod(axis=1)
        edoc = external_degen_oc.prod(axis=1)
        block_shifts_row = (edor[:, None] * idorb).cumsum(axis=0)
        block_shifts_col = (edoc[:, None] * idocb).cumsum(axis=0)

        # initialize dense array
        dtype = self.dtype
        arr = np.zeros(self._shape, dtype=dtype)

        # loop over row elementary blocks
        for i_new_row in range(idorb.shape[0]):
            ele_degen_dimensions = np.empty((2, self._ndim), dtype=int)
            ele_degen_dimensions[0, : self._nrr] = external_degen_or[i_new_row]
            irmul = np.unravel_index(i_new_row, elementary_block_rows)
            rslices = []
            for i in range(self._nrr):
                ele_degen_dimensions[1, i] = self.irrep_dimension(
                    self._row_reps[i][1, irmul[i]]
                )
                rslices.append(slice(rshifts[i][irmul[i]], rshifts[i][irmul[i] + 1]))
            rdim = ele_degen_dimensions[1, : self._nrr].prod()

            # loop over column elementary blocks
            for i_new_col in range(idocb.shape[0]):
                ido = idorb[i_new_row].T @ idocb[i_new_col]
                if ido > 0:  # if this elementary block is allowed
                    ele_degen_dimensions[0, self._nrr :] = external_degen_oc[i_new_col]
                    icmul = np.unravel_index(i_new_col, elementary_block_cols)
                    cslices = []
                    for i in range(self._ndim - self._nrr):
                        ele_degen_dimensions[1, self._nrr + i] = self.irrep_dimension(
                            self._col_reps[i][1, icmul[i]]
                        )
                        cslices.append(
                            slice(cshifts[i][icmul[i]], cshifts[i][icmul[i] + 1])
                        )
                    edo = edor[i_new_row] * edoc[i_new_col]
                    cdim = ele_degen_dimensions[1, self._nrr :].prod()
                    ele_dense = np.zeros((rdim * cdim, edo), dtype=dtype)
                    idob = idorb[i_new_row] * idocb[i_new_col]
                    for bi in idob.nonzero()[0]:
                        rs = slice(
                            block_shifts_row[i_new_row, bi]
                            - edor[i_new_row] * idorb[i_new_row, bi],
                            block_shifts_row[i_new_row, bi],
                            1,
                        )
                        cs = slice(
                            block_shifts_col[i_new_col, bi]
                            - edoc[i_new_col] * idocb[i_new_col, bi],
                            block_shifts_col[i_new_col, bi],
                            1,
                        )
                        sh = (
                            idorb[i_new_row, bi],
                            edor[i_new_row],
                            idocb[i_new_col, bi],
                            edoc[i_new_col],
                        )
                        data_block = self._blocks[bi][rs, cs].reshape(sh)
                        data_block = data_block.swapaxes(1, 2).reshape(idob[bi], edo)

                        # construct CG projector on block irrep elementary sector
                        # we start from 2 CG trees, one for the rows, one for the
                        # columns + data_block. dimb is block irrep dimenion.
                        #
                        #               edor             edoc
                        #                 \              /
                        #                  data_ele_block
                        #                 /              \
                        #               idorb           idocb
                        #
                        #
                        #     dimb  idorb              dimb   idocb
                        #        \  /                     \  /
                        #         \/                       \/
                        #         /                        /
                        #       ...                      ...
                        #       /                        /
                        #      /\                       /
                        #     /  \                     /
                        #    /\   \                   /\
                        #   /  \   \                 /  \
                        #  i1   i2  i3 ...          i4   i5  ...
                        #
                        #
                        # 2 ways of contracting this:
                        # data_block * (rtree * ctree), with complexity
                        #    prod_{r,c}(dim i_k) * dimb * ido
                        #  + edo * ido * prod_{r,c}(dim irr)
                        # or (data_block * rtree) * ctree with complexity
                        #    prod_{r}(dim i_k) * dimb * edo * ido
                        #  + edo * idocb * dimb * prod_{r,c}(dim irr)

                        # decision: optimize for larger edo, go for contracting
                        # block_proj = rtree * ctree
                        rtree = orb_trees[i_new_row, bi]
                        rtree = rtree.reshape(-1, rtree.shape[-1])
                        ctree = ocb_trees[i_new_col, bi].reshape(-1, rtree.shape[1])
                        block_ele_proj = rtree @ ctree.T
                        sh = (rdim, idorb[i_new_row, bi], cdim, idocb[i_new_col, bi])
                        block_ele_proj = block_ele_proj.reshape(sh).swapaxes(1, 2)
                        block_ele_proj = block_ele_proj.reshape(rdim * cdim, idob[bi])

                        # apply CG projector on data
                        ele_dense += block_ele_proj @ data_block

                    # construct elementary block sector in dense tensor
                    sh_ele = ele_degen_dimensions[::-1].ravel()

                    ele_dense = ele_dense.reshape(sh_ele).transpose(reverse_perm)
                    slices = tuple(rslices + cslices)
                    arr[slices] = ele_dense.reshape(ele_degen_dimensions.prod(axis=0))

        return arr.reshape(self.matrix_shape)

    def _transpose_data(self):
        # optimization is possible but not implemented at the moment
        axes = tuple(range(self._nrr, self._ndim)) + tuple(range(self._nrr))
        return self._permute_data(axes, self._ndim - self._nrr)

    def _permute_data(self, axes, new_nrr):
        si = (1 << np.arange(self._ndim)) @ self._signature
        key = [self._ndim, self._nrr, new_nrr, si, *axes]
        in_reps = self._row_reps + self._col_reps
        for r in in_reps:
            key.append(r.shape[1])
            key.extend(r[1:].ravel())
        key = tuple(key)
        axes = np.array(axes)
        try:
            structural_data = self._structural_data_dic[key]
        except KeyError:
            structural_data = self._compute_structural_data(
                in_reps, self._nrr, axes, new_nrr, self._signature
            )
            self._structural_data_dic[key] = structural_data

        block_irreps, blocks = self._lie_permute_data(axes, new_nrr, structural_data)
        return blocks, block_irreps

    def update_signature(self, sign_update):
        """
        Parameters
        ----------
        sign_update : (ndim,) integer array
            Update to current signature. 0 for no change, 1 for switch in/out, -1 for
            switch in/out with a non-trivial sign change.

        This is an in-place operation.
        """
        # TODO
        raise NotImplementedError("To do!")
        # In the non-abelian case, updating signature can be done from the left or from
        # right, yielding different results.
        up = np.asarray(sign_update, dtype=np.int8)
        if up.shape != (self._ndim,):
            raise ValueError("Invalid shape for sign_update")
        if (np.abs(up) > 2).any():
            raise ValueError("Invalid values in sign_update: must be in [-1, 0, 1]")

        new_sign = self._signature ^ up.astype(bool)

        # only construct projector if needed, ie there is a -1
        # For this case, add diagonal -1 for half integer spins in legs with a loop
        if (up < 0).any():
            # expect uncommon operation: do not store structural_data
            # do not try to optimize, reuse transpose code with a different set of
            # isometries.
            axes = np.arange(self._ndim)
            structural_data = self._compute_structural_data(
                axes, self._nrr, signature_update=up
            )
            degen_data = self._compute_degen_data(axes, self._nrr, structural_data)
            block_irreps, blocks = self._transpose_data(
                axes, self._nrr, structural_data, degen_data
            )

            self._nblocks = len(blocks)
            self._blocks = blocks
            self._block_irreps = block_irreps
        self._signature = new_sign

    def merge_legs(self, i1, i2):
        # TODO
        # merging legs affects the number of elementary blocks: some degeneracies that
        # were seen as "internal" becomes "internal" and end up appearing at a different
        # position in data blocks.
        # It is not enough to just remove one CG tensor at the end of a tree.
        # All involved elementary blocks need to be updated
        raise NotImplementedError("To do!")<|MERGE_RESOLUTION|>--- conflicted
+++ resolved
@@ -1,10 +1,7 @@
 import numba
 import numpy as np
-<<<<<<< HEAD
-=======
 
 from froSTspin.misc_tools.numba_tools import set_readonly_flag
->>>>>>> 261e02b4
 
 from .non_abelian_symmetric_tensor import NonAbelianSymmetricTensor
 
@@ -823,87 +820,6 @@
         )
 
         data_perm = (0, self._nrr + 1, *(axes + 1 + (axes >= self._nrr)))
-<<<<<<< HEAD
-
-        for i_ele, indices in enumerate(ele_indices):
-            # edor = external degeneracy out row
-            # idicb = internal degeneracy in column block
-
-            i_ir, i_ic, i_or, i_oc = indices
-            edir_ele = edir[i_ir]
-            edic_ele = edic[i_ic]
-            ele_sh = [0, *external_degen_ir[i_ir], 0, *external_degen_ic[i_ic]]
-            edor_ele = edor[i_or]
-            edoc_ele = edoc[i_oc]
-            ed = edor_ele * edoc_ele
-            assert ed == edir_ele * edic_ele
-
-            out_data = np.zeros((idorb[i_or] @ idocb[i_oc], ed), dtype=dtype)
-
-            for ib_self, ibi in enumerate(block_inds):  # missing blocks are filtered
-                idib = idirb[i_ir, ibi] * idicb[i_ic, ibi]
-                # need to check if this block_irrep_in appears in elementary_block
-                if idib > 0:
-                    assert isometry_in_blocks[i_ele, ibi] is not None
-                    sir2 = slices_ir[i_ir, ibi]
-                    sir1 = sir2 - edir_ele * idirb[i_ir, ibi]
-                    sic2 = slices_ic[i_ic, ibi]
-                    sic1 = sic2 - edic_ele * idicb[i_ic, ibi]
-
-                    # there are two operations: changing basis with elementary AND
-                    # swapping axes in external degeneracy part. Transpose tensor BEFORE
-                    # applying unitary to do only one transpose
-
-                    in_data = self._blocks[ib_self][sir1:sir2, sic1:sic2]
-
-                    # initial tensor shape = (
-                    # internal degeneracy in row block,
-                    # *external degeneracies per in row axes,
-                    # internal degeneracy in col block,
-                    # *external degeneracies per in col axes)
-                    ele_sh[0] = idirb[i_ir, ibi]
-                    ele_sh[self._nrr + 1] = idicb[i_ic, ibi]
-                    in_data = in_data.reshape(ele_sh)
-
-                    # transpose to shape = (
-                    # internal degeneracy in row block,
-                    # internal degeneracy in col, block,
-                    # *external degeneracies per OUT row axes,
-                    # *external degeneracies per OUT col axes)
-                    in_data = in_data.transpose(data_perm).reshape(idib, ed)
-
-                    # convention: iso_iblock is sliced irrep-wise on its columns = "IN"
-                    # but not for its rows = "OUT"
-                    # meaning it is applied to "IN" irrep block data, but generates data
-                    # for all OUT irrep blocks
-                    out_data += isometry_in_blocks[i_ele, ibi] @ in_data
-
-            # transpose out_data only after every IN blocks have been processed
-            oshift = 0
-            for ibo in range(nblocks_out):
-                idorb_ele = idorb[i_or, ibo]
-                idocb_ele = idocb[i_oc, ibo]
-                idob = idorb_ele * idocb_ele
-
-                if idob > 0:
-                    out_block = out_data[oshift : oshift + idob]
-                    sh = (idorb_ele, idocb_ele, edor_ele, edoc_ele)
-
-                    # different IN block irreps may contribute: need +=
-                    sor2 = slices_or[i_or, ibo]
-                    sor1 = sor2 - edor_ele * idorb_ele
-                    soc2 = slices_oc[i_oc, ibo]
-                    soc1 = soc2 - edoc_ele * idocb_ele
-                    inplace = (
-                        blocks_out[ibo][sor1:sor2, soc1:soc2]
-                        .reshape(sh[0], sh[2], sh[1], sh[3])
-                        .swapaxes(1, 2)
-                    )
-                    inplace[:] = out_block.reshape(sh)
-                    oshift += idob
-
-        return block_irreps_out, blocks_out
-=======
         fill_blocks_out(
             new_matrix_blocks,
             old_matrix_blocks,
@@ -927,7 +843,6 @@
             data_perm,
         )
         return block_irreps_out, new_matrix_blocks
->>>>>>> 261e02b4
 
     ####################################################################################
     # Symmetry specific methods with fixed signature
