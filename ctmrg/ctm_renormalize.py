import numpy as np
import scipy.linalg as lg

from misc_tools.svd_tools import find_chi_largest, svd_truncate, sparse_svd
from ctmrg.ctm_contract import add_a_blockU1


def construct_projectors(R, Rt, chi, cutoff, degen_ratio, window):
    U, S, V, _ = svd_truncate(
        R @ Rt, chi, cutoff=cutoff, degen_ratio=degen_ratio, window=window
    )
    s12 = 1 / np.sqrt(S)  # S contains no 0
    # convention: projectors have shape (last_chi*D**2,chi)
    # since values of last_chi and D are not known (nor used) here
    #  00'      1
    #  ||       |
    #  Pt       P
    #  |        ||
    #  1        00'
    Pt = Rt @ V.conj().T * s12
    P = R.T @ U.conj() * s12
    return P, Pt


def construct_projectors_U1(
    corner1, corner2, corner3, corner4, chi, rcutoff, degen_ratio, window
):
    # once corner are constructed, no reshape or transpose is done. Decompose corner in
    # U(1) sectors as soon as they are constructed, then construct halves and R @ Rt
    # blockwise only. SVD and projectors can also be computed blockwise in same loop.
    # There are 4 sets of colors, since 2 adjacent blocks share one. Interior indices
    # refer to indices of each color blocks between R and Rt, where projectors are
    # needed.
    shared = sorted(
        set(corner1.block_colors)
        .intersection(corner2.block_colors)
        .intersection(corner3.block_colors)
        .intersection(corner4.block_colors)
    )
    n_blocks = len(shared)

    # first loop: compute SVD for all blocks
    block_r, block_rt, block_u, block_s, block_v = [[None] * n_blocks for i in range(5)]

    for bi, c in enumerate(shared):  # avoid svd_truncate to compute SVD on the fly
        m1 = corner1.blocks[corner1.get_color_index(c)]
        m2 = corner2.blocks[corner2.get_color_index(c)]
        m3 = corner3.blocks[corner3.get_color_index(c)]
        m4 = corner4.blocks[corner4.get_color_index(c)]

        block_r[bi] = m1 @ m2
        block_rt[bi] = m3 @ m4
        m = block_r[bi] @ block_rt[bi]
        if min(m.shape) < 3 * chi:  # use full svd for small blocks
            try:
                u, s, v = lg.svd(m, full_matrices=False, overwrite_a=True)
            except lg.LinAlgError as err:
                print("Error in scipy dense SVD:", err)
                m = block_r[bi] @ block_rt[bi]  # overwrite_a=True may have erased it
                u, s, v = lg.svd(
                    m,
                    full_matrices=False,
                    overwrite_a=True,
                    check_finite=False,
                    driver="gesvd",
                )
        else:
            # for U(1) as SU(2) subgroup, no degen inside a color block
            u, s, v = sparse_svd(m, k=chi + window, maxiter=1000)

        block_u[bi] = u
        block_s[bi] = s
        block_v[bi] = v

<<<<<<< HEAD
    # Once singular values are known, find chi largest.
    # Assume number of blocks is small: block_max_val is never sorted and elements
    # are compared at each iteration.
    block_max_vals = np.array([s[0] for s in block_s])
    cutoff = block_max_vals.max() * rcutoff
    block_cuts = [0] * n_blocks
    kept = 0
    while kept < chi - 1:
        bi = block_max_vals.argmax()
        if block_max_vals[bi] < cutoff:
            break
        block_cuts[bi] += 1
        kept += 1
        if block_cuts[bi] < block_s[bi].size:
            block_max_vals[bi] = block_s[bi][block_cuts[bi]]
        else:
            block_max_vals[bi] = -1.0  # in case cutoff = 0

    # keep last multiplet
    bi = block_max_vals.argmax()
    cutoff = max(cutoff, degen_ratio * block_max_vals[bi])
    while block_max_vals[bi] >= cutoff:
        block_cuts[bi] += 1
        kept += 1
        if block_cuts[bi] < block_s[bi].size:
            block_max_vals[bi] = block_s[bi][block_cuts[bi]]
        else:
            block_max_vals[bi] = -1.0
        bi = block_max_vals.argmax()
=======
    # keep chi largest singular values + last multiplet
    block_cuts = find_chi_largest(block_s, chi, rcutoff, degen_ratio)
    kept = block_cuts.sum()
>>>>>>> 49f3b252

    # second loop: construct projectors
    P = np.zeros((corner2.shape[1], kept))
    Pt = np.zeros((corner2.shape[1], kept))
    colors = np.empty(kept, dtype=np.int8)
    k = 0
    for bi, c in enumerate(shared):
        proj_indices = corner2.col_indices[corner2.get_color_index(c)]
        d = block_cuts[bi]
        s12 = 1.0 / np.sqrt(block_s[bi][:d])
        P[proj_indices, k : k + d] = block_r[bi].T @ block_u[bi][:, :d].conj() * s12
        Pt[proj_indices, k : k + d] = block_rt[bi] @ block_v[bi][:d].T.conj() * s12
        colors[k : k + d] = c
        k += d

    return P, Pt, colors


###############################################################################
# conventions: renormalize_C(C,T,P)
#              renormalize_T(Pt,T,A,P)
###############################################################################


def renormalize_T(Pt, T, A, P):
    """
    Renormalize edge T using projectors P and Pt
    CPU: 2*chi**2*D**4*(d*a*D**2 + chi)
    """
    #           0 2
    #            \|
    #         0 5-A-3 0
    #        /    |\   \
    #     1-P     4 1   Pt-1
    #       \     01    /
    #        \    ||   /
    #         0'3-T3-20'
    nT = np.tensordot(
        T, P.reshape(A.shape[5], A.shape[5], T.shape[3], P.shape[1]), ((3,), (2,))
    )
    nT = nT.transpose(0, 3, 1, 4, 2, 5).copy()
    nT = np.tensordot(A, nT, ((4, 5), (0, 1)))
    nT = nT.transpose(0, 1, 4, 5, 2, 3, 6, 7).copy()
    nT = np.tensordot(A.conj(), nT, ((0, 1, 4, 5), (0, 1, 2, 3)))
    nT = (
        nT.transpose(3, 1, 4, 2, 0, 5)
        .copy()
        .reshape(Pt.shape[0], A.shape[2] ** 2 * P.shape[1])
    )
    nT = (Pt.T @ nT).reshape(Pt.shape[1], A.shape[2], A.shape[2], P.shape[1])
    nT /= np.linalg.norm(nT, ord=np.inf)
    return nT


def renormalize_corner_P(C, T, P):
    """
    Renormalize corner C using projector P
    CPU: 2*chi**3*D**2
    """
    # use C3 as reference. At least one transpose is needed.

    #   0         0
    # 2-|       1-|
    # 3-|  -->  2-|
    #   1         3
    #             0
    #           1-|
    nC = T.transpose(0, 2, 3, 1).reshape(T.shape[0] * T.shape[2] ** 2, C.shape[0])
    nC = (nC @ C).reshape(T.shape[0], P.shape[0])
    #           0
    #       /-1-|
    # 1-P=01--2-|
    #       \   |
    #        \3-|
    nC = nC @ P
    nC /= np.linalg.norm(nC, ord=np.inf)
    return nC


def renormalize_corner_Pt(C, T, Pt):
    """
    Renormalize corner C using projector Pt
    CPU: 2*chi**3*D**2
    """
    # use C4 as reference, no transpose needed

    #  0
    #  |-1
    #  |-2
    #  3
    #  0
    #  |-1
    nC = T.reshape(T.shape[0] * T.shape[1] ** 2, C.shape[0])
    nC = (nC @ C).reshape(T.shape[0], Pt.shape[0])
    #  0
    #  |-1-\
    #  |-2--10=P-1
    #  |   /
    #  |-3/
    nC = nC @ Pt
    nC /= np.linalg.norm(nC, ord=np.inf)
    return nC


def renormalize_C1_up(C1, T4, P):
    """
    Renormalize corner C1 from an up move using projector P
    CPU: 2*chi**3*D**2
    """
    return renormalize_corner_P(C1.T, T4.transpose(3, 0, 1, 2), P).T


def renormalize_T1(Pt, T1, A, P):
    """
    Renormalize edge T1 using projectors P and Pt
    CPU: 2*chi**2*D**4*(d*a*D**2 + chi)
    """
    nT1 = renormalize_T(Pt, T1.transpose(1, 2, 3, 0), A.transpose(0, 1, 4, 5, 2, 3), P)
    return nT1.swapaxes(0, 3)


def renormalize_C2_up(C2, T2, Pt):
    """
    Renormalize corner C2 from an up move using projector Pt
    CPU: 2*chi**3*D**2
    """
    return renormalize_corner_Pt(C2, T2.transpose(1, 2, 3, 0), Pt)


def renormalize_C2_right(C2, T1, P):
    """
    Renormalize corner C2 from right move using projector P
    CPU: 2*chi**3*D**2
    """
    return renormalize_corner_P(C2.T, T1.transpose(3, 0, 1, 2), P).T


def renormalize_T2(Pt, A, T2, P):
    """
    Renormalize edge T2 using projectors P and Pt
    CPU: 2*chi**2*D**4*(d*a*D**2 + chi)
    """
    nT2 = renormalize_T(Pt, T2.transpose(2, 3, 0, 1), A.transpose(0, 1, 5, 2, 3, 4), P)
    return nT2.transpose(0, 3, 1, 2)


def renormalize_C3_right(C3, T3, Pt):
    """
    Renormalize corner C3 from right move using projector Pt
    CPU: 2*chi**3*D**2
    """
    return renormalize_corner_Pt(C3.T, T3.transpose(3, 0, 1, 2), Pt).T


def renormalize_C3_down(C3, T2, P):
    """
    Renormalize corner C3 from down move using projector P
    CPU: 2*chi**3*D**2
    """
    return renormalize_corner_P(C3, T2, P)


def renormalize_T3(Pt, T3, A, P):
    """
    Renormalize edge T3 using projectors P and Pt
    CPU: 2*chi**2*D**4*(d*a*D**2 + chi)
    """
    return renormalize_T(Pt, T3, A, P).transpose(1, 2, 0, 3)


def renormalize_C4_down(C4, T4, Pt):
    """
    Renormalize corner C4 from a down move using projector Pt
    CPU: 2*chi**3*D**2
    """
    return renormalize_corner_Pt(C4, T4, Pt)


def renormalize_C4_left(C4, T3, P):
    """
    Renormalize corner C4 from a left move using projector P
    CPU: 2*chi**3*D**2
    """
    return renormalize_corner_P(C4.T, T3.transpose(2, 3, 0, 1), P).T


def renormalize_T4(Pt, T4, A, P):
    """
    Renormalize edge T4 using projectors P and Pt
    CPU: 2*chi**2*D**4*(a*d*D**2 + chi)
    """
    nT4 = renormalize_T(Pt, T4.transpose(1, 2, 3, 0), A.transpose(0, 1, 3, 4, 5, 2), P)
    return nT4.swapaxes(0, 3)


def renormalize_C1_left(C1, T1, Pt):
    """
    Renormalize corner C1 from a left move using projector Pt
    CPU: 2*chi**3*D**2
    """
    return renormalize_corner_Pt(C1, T1, Pt)


###############################################################################
# U(1) symmetric renormalize_T
###############################################################################


def renormalize_T1_U1(Pt, T1, a_ul, P, col_T1_r, col_Pt, col_a_r, col_a_d):
    """
    Renormalize edge T1 using projectors P and Pt with U(1) symmetry
    CPU: highly depends on symmetry, worst case chi**2*D**8
    """
    # Pt -> left, need swapaxes
    # T1 -> up, transpose due to add_a_blockU1 conventions
    left = Pt.reshape(-1, T1.shape[3], Pt.shape[1]).swapaxes(0, 1).copy()
    nT1 = T1.transpose(1, 2, 0, 3).reshape(T1.shape[1] ** 2, T1.shape[0], T1.shape[3])
    nT1 = add_a_blockU1(nT1, left, a_ul, col_T1_r, col_Pt, col_a_r, col_a_d)
    #             -T1-0'
    #            / ||
    #       1'-Pt==AA=0
    #            \ ||
    #               1'
    nT1 = P.T @ nT1
    nT1 /= np.linalg.norm(nT1, ord=np.inf)
    dim_d = round(np.sqrt(nT1.shape[1] // Pt.shape[1]))
    nT1 = nT1.reshape(P.shape[1], dim_d, dim_d, Pt.shape[1])
    return nT1


def renormalize_T2_U1(Pt, T2, a_ur, P, col_T2_d, col_Pt, col_a_d, col_a_l):
    """
    Renormalize edge T2 using projectors P and Pt with U(1) symmetry
    CPU: highly depends on symmetry, worst case chi**2*D**8
    """
    # Pt -> left, need swapaxes
    # T2 -> up
    left = Pt.reshape(-1, T2.shape[0], Pt.shape[1]).swapaxes(0, 1).copy()
    nT2 = T2.transpose(2, 3, 1, 0).reshape(T2.shape[2] ** 2, T2.shape[1], T2.shape[0])
    nT2 = add_a_blockU1(nT2, left, a_ur, col_T2_d, col_Pt, col_a_d, col_a_l)
    #                 3
    #                 |
    #                Pt
    #              //  |
    #           2==AA=T2
    #              \\  |
    #               0  1
    nT2 = P.T @ nT2
    nT2 /= np.linalg.norm(nT2, ord=np.inf)
    dim_d = round(np.sqrt(nT2.shape[1] // Pt.shape[1]))
    nT2 = nT2.reshape(P.shape[1], dim_d, dim_d, Pt.shape[1]).transpose(3, 0, 1, 2)
    return nT2


def renormalize_T3_U1(Pt, T3, a_dl, P, col_T3_r, col_P, col_a_u, col_a_r):
    """
    Renormalize edge T3 using projectors P and Pt with U(1) symmetry
    CPU: highly depends on symmetry, worst case chi**2*D**8
    """
    #             1
    #             ||
    #         0 3-AA-0 0
    #        /    ||   \
    #     1-P      2   Pt-1
    #       \     01    /
    #        \    ||   /
    #         0'3-T3-20'
    # A mirror is needed to use a_dl, swap Pt and P
    # P -> left (contract with leg 3 of a_dl)
    # T3 -> up
    left = P.reshape(-1, T3.shape[3], P.shape[1]).swapaxes(0, 1).copy()
    nT3 = T3.reshape(T3.shape[0] ** 2, T3.shape[2], T3.shape[3])
    nT3 = add_a_blockU1(nT3, left, a_dl, col_T3_r, col_P, col_a_r, col_a_u)
    #               2
    #              ||
    #            //AA=0
    #         3-P  ||
    #            \-T3-1
    nT3 = Pt.T @ nT3
    nT3 /= np.linalg.norm(nT3, ord=np.inf)
    dim_d = round(np.sqrt(nT3.shape[1] // P.shape[1]))
    nT3 = nT3.reshape(Pt.shape[1], dim_d, dim_d, P.shape[1]).transpose(1, 2, 0, 3)
    return nT3


def renormalize_T4_U1(Pt, T4, a_ul, P, col_T4_d, col_P, col_a_r, col_a_d):
    """
    Renormalize edge T4 using projectors P and Pt with U(1) symmetry
    CPU: highly depends on symmetry, worst case chi**2*D**8
    """
    # we can use either a_ul or a_dl. In both cases, the second projector must be added
    # with nT4 = nT4 @ P / Pt due to a leg ordering. Use a_ul to have down leg in 3.
    # P -> up
    # T4 -> left
    nT4 = P.reshape(-1, T4.shape[0], P.shape[1]).swapaxes(1, 2).copy()
    left = T4.reshape(T4.shape[0], T4.shape[1] ** 2, T4.shape[3])
    nT4 = add_a_blockU1(nT4, left, a_ul, col_P, col_T4_d, col_a_r, col_a_d)
    #              1
    #              |
    #              P
    #            / ||
    #          T4==AA=0
    #            \ ||
    #            3  2
    nT4 = nT4 @ Pt
    nT4 /= np.linalg.norm(nT4, ord=np.inf)
    dim_d = round(np.sqrt(nT4.shape[0] // P.shape[1]))
    nT4 = nT4.reshape(dim_d, dim_d, P.shape[1], Pt.shape[1]).transpose(2, 0, 1, 3)
    return nT4<|MERGE_RESOLUTION|>--- conflicted
+++ resolved
@@ -72,41 +72,9 @@
         block_s[bi] = s
         block_v[bi] = v
 
-<<<<<<< HEAD
-    # Once singular values are known, find chi largest.
-    # Assume number of blocks is small: block_max_val is never sorted and elements
-    # are compared at each iteration.
-    block_max_vals = np.array([s[0] for s in block_s])
-    cutoff = block_max_vals.max() * rcutoff
-    block_cuts = [0] * n_blocks
-    kept = 0
-    while kept < chi - 1:
-        bi = block_max_vals.argmax()
-        if block_max_vals[bi] < cutoff:
-            break
-        block_cuts[bi] += 1
-        kept += 1
-        if block_cuts[bi] < block_s[bi].size:
-            block_max_vals[bi] = block_s[bi][block_cuts[bi]]
-        else:
-            block_max_vals[bi] = -1.0  # in case cutoff = 0
-
-    # keep last multiplet
-    bi = block_max_vals.argmax()
-    cutoff = max(cutoff, degen_ratio * block_max_vals[bi])
-    while block_max_vals[bi] >= cutoff:
-        block_cuts[bi] += 1
-        kept += 1
-        if block_cuts[bi] < block_s[bi].size:
-            block_max_vals[bi] = block_s[bi][block_cuts[bi]]
-        else:
-            block_max_vals[bi] = -1.0
-        bi = block_max_vals.argmax()
-=======
     # keep chi largest singular values + last multiplet
     block_cuts = find_chi_largest(block_s, chi, rcutoff, degen_ratio)
     kept = block_cuts.sum()
->>>>>>> 49f3b252
 
     # second loop: construct projectors
     P = np.zeros((corner2.shape[1], kept))
